from __future__ import division
import logging
import math
import os
import random
from collections import OrderedDict
from itertools import ifilter

import time
from PIL import Image, ImageChops

from golem.core.common import to_unicode
from golem.core.fileshelper import has_ext
from golem.resource.dirmanager import get_test_task_path
from golem.task.taskstate import SubtaskStatus, TaskStatus

from apps.blender.blenderenvironment import BlenderEnvironment
import apps.blender.resources.blenderloganalyser as log_analyser
from apps.blender.resources.scenefileeditor import generate_blender_crop_file
from apps.blender.task.verificator import BlenderVerificator
from apps.core.task.coretask import TaskTypeInfo, AcceptClientVerdict
from apps.rendering.resources.imgrepr import load_as_pil
from apps.rendering.resources.renderingtaskcollector import RenderingTaskCollector
from apps.rendering.task.framerenderingtask import FrameRenderingTask, FrameRenderingTaskBuilder, FrameRendererOptions
from apps.rendering.task.renderingtask import PREVIEW_EXT, PREVIEW_X, PREVIEW_Y
from apps.rendering.task.renderingtaskstate import RenderingTaskDefinition, RendererDefaults


logger = logging.getLogger("apps.blender")


class BlenderDefaults(RendererDefaults):
    def __init__(self):
        RendererDefaults.__init__(self)
        self.output_format = "EXR"

        self.main_program_file = BlenderEnvironment().main_program_file
        self.min_subtasks = 1
        self.max_subtasks = 100
        self.default_subtasks = 6


class PreviewUpdater(object):
    def __init__(self, preview_file_path, preview_res_x, preview_res_y,
                 expected_offsets):
        # pairs of (subtask_number, its_image_filepath)
        # careful: chunks' numbers start from 1
        self.chunks = {}
        self.preview_res_x = preview_res_x
        self.preview_res_y = preview_res_y
        self.preview_file_path = preview_file_path
        self.expected_offsets = expected_offsets

        # where the match ends - since the chunks have unexpectable sizes, we 
        # don't know where to paste new chunk unless all of the above are in 
        # their correct places
        self.perfect_match_area_y = 0
        self.perfectly_placed_subtasks = 0

    def get_offset(self, subtask_number):
        if 0 < subtask_number < len(self.expected_offsets):
            return self.expected_offsets[subtask_number]
        return self.preview_res_y

    def update_preview(self, subtask_path, subtask_number):
        if subtask_number not in self.chunks:
            self.chunks[subtask_number] = subtask_path
        
        try:
            img = load_as_pil(subtask_path)

            offset = self.get_offset(subtask_number)
            if subtask_number == self.perfectly_placed_subtasks + 1:
                _, img_y = img.size
                self.perfect_match_area_y += img_y
                self.perfectly_placed_subtasks += 1

            # this is the last task
            if subtask_number + 1 >= len(self.expected_offsets):
                height = self.preview_res_y - \
                         self.expected_offsets[subtask_number]
            else:
                height = self.expected_offsets[subtask_number + 1] - \
                         self.expected_offsets[subtask_number]
            
            img = img.resize((self.preview_res_x, height),
                             resample=Image.BILINEAR)

            if not os.path.exists(self.preview_file_path) \
               or len(self.chunks) == 1:
                img_offset = Image.new("RGB", (self.preview_res_x,
                                               self.preview_res_y))
                img_offset.paste(img, (0, offset))
                img_offset.save(self.preview_file_path, PREVIEW_EXT)
                img_offset.close()
            else:
                img_current = Image.open(self.preview_file_path)
                img_current.paste(img, (0, offset))
                img_current.save(self.preview_file_path, PREVIEW_EXT)
                img_current.close()
            img.close()
        except Exception:
            logger.exception("Error in Blender update preview:")
            return

        if subtask_number == self.perfectly_placed_subtasks and \
           (subtask_number + 1) in self.chunks:
            self.update_preview(self.chunks[subtask_number + 1],
                                subtask_number + 1)

    def restart(self):
        self.chunks = {}
        self.perfect_match_area_y = 0
        self.perfectly_placed_subtasks = 0
        if os.path.exists(self.preview_file_path):
            img = Image.new("RGB", (self.preview_res_x, self.preview_res_y))
            img.save(self.preview_file_path, PREVIEW_EXT)
            img.close()


class BlenderTaskTypeInfo(TaskTypeInfo):
    """ Blender App descryption that can be used by interface to define
    parameters and task build
    """
    def __init__(self, dialog, customizer):
        super(BlenderTaskTypeInfo, self).__init__("Blender",
                                                  RenderingTaskDefinition,
                                                  BlenderDefaults(),
                                                  BlenderRendererOptions,
                                                  BlenderRenderTaskBuilder,
                                                  dialog,
                                                  customizer)

        self.output_formats = ["PNG", "TGA", "EXR", "JPEG", "BMP"]
        self.output_file_ext = ["blend"]

    @classmethod
    def get_preview(cls, task, single=False):
        result = None

        if not task:
            pass
        elif task.use_frames:
            if single:
                return to_unicode(task.last_preview_path)
            else:
                return [to_unicode(p) for p in task.preview_task_file_path]
        else:
            result = to_unicode(task.preview_task_file_path or
                                task.preview_file_path)

        return cls._preview_result(result, single=single)

    @classmethod
    def get_task_border(cls, subtask, definition, total_subtasks,
                        output_num=1, as_path=False):
        """ Return list of pixels that should be marked as a border of
         a given subtask
        :param SubtaskState subtask: subtask state description
        :param RenderingTaskDefinition definition: task definition
        :param int total_subtasks: total number of subtasks used in this task
        :param int output_num: number of final output files
        :param int as_path: return pixels that form a border path
        :return list: list of pixels that belong to a subtask border
        """
        start_task = subtask.extra_data['start_task']
        end_task = subtask.extra_data['end_task']
        frames = len(definition.options.frames)
        res_x, res_y = definition.resolution

        if as_path:
            method = cls.__get_border_path
        else:
            method = cls.__get_border

        if not definition.options.use_frames:
            return method(start_task, end_task, total_subtasks, res_x, res_y)

        if total_subtasks > frames:
            parts = int(total_subtasks / frames)
            return method((start_task - 1) % parts + 1,
                          (end_task - 1) % parts + 1,
                          parts, res_x, res_y)
        return []

    @classmethod
    def __get_border(cls, start, end, parts, res_x, res_y):
        """
        Return list of pixels that should be marked as a border of subtasks
        with numbers between start and end.
        :param int start: number of first subtask
        :param int end: number of last subtask
        :param int parts: number of parts for single frame
        :param int res_x: image resolution width
        :param int res_y: image resolution height
        :return list: list of pixels that belong to a subtask border
        """
        border = []
        if res_x == 0 or res_y == 0:
            return border
        offsets = generate_expected_offsets(parts, res_x, res_y)
        scale_factor = offsets[parts + 1] / res_y
        x = int(math.floor(res_x * scale_factor))

        upper = offsets[start]
        lower = offsets[end + 1]
        for i in xrange(upper, lower):
            border.append((0, i))
            border.append((x, i))
        for i in xrange(0, x):
            border.append((i, upper))
            border.append((i, lower))
        return border

    @classmethod
    def __get_border_path(cls, start, end, parts, res_x, res_y):
        """
        Return list of points that make a border of subtasks with numbers 
        between start and end.
        :param int start: number of first subtask
        :param int end: number of last subtask
        :param int parts: number of parts for single frame
        :param int res_x: image resolution width
        :param int res_y: image resolution height
        :return list: list of pixels that belong to a subtask border
        """
        if res_x == 0 or res_y == 0:
            return []

        offsets = generate_expected_offsets(parts, res_x, res_y)
        scale_factor = offsets[parts + 1] / res_y

        x = int(math.floor(res_x * scale_factor))
        upper = offsets[start]
        lower = max(0, offsets[end + 1] - 1)

        return [(0, upper), (x, upper),
                (x, lower), (0, lower)]

    @classmethod
    def get_task_num_from_pixels(cls, x, y, definition, total_subtasks,
                                 output_num=1):
        """
        Compute number of subtask that represents pixel (x, y) on preview
        :param int x: x coordinate
        :param int y: y coordiante
        :param TaskDefintion definition: task definition
        :param int total_subtasks: total number of subtasks used in this task
        :param int output_num: number of final output files
        :return int: subtask's number
        """

        res_x = definition.resolution[0]
        res_y = definition.resolution[1]

        if not definition.options.use_frames:
            return cls.__num_from_pixel(y, res_x, res_y, total_subtasks)

        frames = len(definition.options.frames)
        if total_subtasks <= frames:
            subtask_frames = int(math.ceil(frames / total_subtasks))
            return int(math.ceil(output_num / subtask_frames))

        parts = int(total_subtasks / frames)
        return (output_num - 1) * parts + cls.__num_from_pixel(y, res_x,
                                                               res_y, parts)

    @classmethod
    def __num_from_pixel(cls, p_y, res_x, res_y, parts):
        """
        Compute number of subtask that represents pixel with y coordiante equal
        to py on preview with given resolution
        :param int p_y: y coordinate of a pixel
        :param int res_x: image width
        :param int res_y: image height
        :param int parts: number of parts on one frame
        :return:
        """
        offsets = generate_expected_offsets(parts, res_x, res_y)
        for task_num in range(1, parts + 1):
            low = offsets[task_num]
            high = offsets[task_num + 1]
            if low <= p_y < high:
                return task_num
        return parts


class BlenderRendererOptions(FrameRendererOptions):
    def __init__(self):
        super(BlenderRendererOptions, self).__init__()
        self.environment = BlenderEnvironment()
        self.compositing = False


class BlenderRenderTask(FrameRenderingTask):
    ENVIRONMENT_CLASS = BlenderEnvironment
    VERIFICATOR_CLASS = BlenderVerificator

    BLENDER_MIN_BOX = [8, 8]

    ################
    # Task methods #
    ################
    def __init__(self, task_definition, **kwargs):
        self.compositing = task_definition.options.compositing
        self.preview_updater = None
        self.preview_updaters = None

        FrameRenderingTask.__init__(self, task_definition=task_definition,
                                    **kwargs)

        definition = self.task_definition
        self.verificator.compositing = self.compositing
        self.verificator.output_format = self.output_format
        self.verificator.src_code = self.src_code
        self.verificator.docker_images = definition.docker_images
        self.verificator.verification_timeout = definition.subtask_timeout

    def initialize(self, dir_manager):
        super(BlenderRenderTask, self).initialize(dir_manager)

        if self.use_frames:
            parts = int(self.total_tasks / len(self.frames))
        else:
            parts = self.total_tasks
        expected_offsets = generate_expected_offsets(parts, self.res_x, self.res_y)
        preview_y = expected_offsets[parts + 1]
        if self.res_y != 0 and preview_y != 0:
            self.scale_factor = preview_y / self.res_y
        preview_x = int(round(self.res_x * self.scale_factor))

        if self.use_frames:
            self.preview_file_path = []
            self.preview_updaters = []
            for i in range(0, len(self.frames)):
                preview_name = "current_task_preview{}.{}".format(i,
                                                                  PREVIEW_EXT)
                preview_path = os.path.join(self.tmp_dir, preview_name)
                self.preview_file_path.append(preview_path)
                self.preview_updaters.append(PreviewUpdater(preview_path, 
                                                            preview_x,
                                                            preview_y, 
                                                            expected_offsets))
        else:
            preview_name = "current_preview.{}".format(PREVIEW_EXT)
            self.preview_file_path = "{}".format(os.path.join(self.tmp_dir,
                                                              preview_name))
            self.preview_updater = PreviewUpdater(self.preview_file_path, 
                                                  preview_x,
                                                  preview_y, 
                                                  expected_offsets)

    def query_extra_data(self, perf_index, num_cores=0, node_id=None, node_name=None):

        verdict = self._accept_client(node_id)
        if verdict != AcceptClientVerdict.ACCEPTED:

            should_wait = verdict == AcceptClientVerdict.SHOULD_WAIT
            if should_wait:
                logger.warning("Waiting for results from {}".format(node_name))
            else:
                logger.warning("Client {} banned from this task".format(node_name))

            return self.ExtraData(should_wait=should_wait)

        start_task, end_task = self._get_next_task()
        scene_file = self._get_scene_file_rel_path()

        if self.use_frames:
            frames, parts = self._choose_frames(self.frames, start_task,
                                                self.total_tasks)
        else:
            if self.frames:
                frames = self.frames
            else:
                frames = [1]
            parts = 1

        if not self.use_frames:
            min_y, max_y = self._get_min_max_y(start_task)
        elif parts > 1:
            min_y = (parts - self._count_part(start_task, parts)) * (1.0 / parts)
            max_y = (parts - self._count_part(start_task, parts) + 1) * (1.0 / parts)
        else:
            min_y = 0.0
            max_y = 1.0

        script_src = generate_blender_crop_file(
            resolution=(self.res_x, self.res_y),
            borders_x=(0.0, 1.0),
            borders_y=(min_y, max_y),
            use_compositing=self.compositing
        )

        extra_data = {"path_root": self.main_scene_dir,
                      "start_task": start_task,
                      "end_task": end_task,
                      "total_tasks": self.total_tasks,
                      "outfilebasename": self.outfilebasename,
                      "scene_file": scene_file,
                      "script_src": script_src,
                      "frames": frames,
                      "output_format": self.output_format,
                      }

        hash = "{}".format(random.getrandbits(128))
        self.subtasks_given[hash] = extra_data
        self.subtasks_given[hash]['status'] = SubtaskStatus.starting
        self.subtasks_given[hash]['perf'] = perf_index
        self.subtasks_given[hash]['node_id'] = node_id
        self.subtasks_given[hash]['parts'] = parts

        for frame in frames:
            frame_key = to_unicode(frame)
<<<<<<< HEAD
            self.frames_state[frame_key] = TaskStatus.computing

=======
            state = self.frames_state[frame_key]

            state.status = TaskStatus.computing
            state.started = state.started or time.time()
>>>>>>> cf532fc4
            for part in xrange(parts):
                self.frames_subtasks[frame_key][part] = hash

        if not self.use_frames:
            self._update_task_preview()
        else:
            self._update_frame_task_preview()

        ctd = self._new_compute_task_def(hash, extra_data, None, perf_index)
        return self.ExtraData(ctd=ctd)

    def restart(self):
        super(BlenderRenderTask, self).restart()
        if self.use_frames:
            for preview in self.preview_updaters:
                preview.restart()
                self._update_frame_task_preview()
        else:
            self.preview_updater.restart()
            self._update_task_preview()

    ###################
    # CoreTask methods#
    ###################

    def query_extra_data_for_test_task(self):

        scene_file = self._get_scene_file_rel_path()

        script_src = generate_blender_crop_file(
            resolution=BlenderRenderTask.BLENDER_MIN_BOX,
            borders_x=(0.0, 1.0),
            borders_y=(0.0, 1.0),
            use_compositing=False
        )

        extra_data = {"path_root": self.main_scene_dir,
                      "start_task": 1,
                      "end_task": 1,
                      "total_tasks": 1,
                      "outfilebasename": "testresult",
                      "scene_file": scene_file,
                      "script_src": script_src,
                      "frames": [1],
                      "output_format": "PNG"
                      }

        hash = "{}".format(random.getrandbits(128))

        self.test_task_res_path = get_test_task_path(self.root_path)
        logger.debug(self.test_task_res_path)
        if not os.path.exists(self.test_task_res_path):
            os.makedirs(self.test_task_res_path)

        return self._new_compute_task_def(hash, extra_data, None, 0)

    def _get_min_max_y(self, start_task):
        if self.use_frames:
            parts = int(self.total_tasks / len(self.frames))
        else:
            parts = self.total_tasks
        return get_min_max_y(start_task, parts, self.res_y)

    def after_test(self, results, tmp_dir):
        return_data = dict()
        if not results or not results.get("data"):
            return return_data

        for filename in results["data"]:
            if not has_ext(filename, ".log"):
                continue

            with open(filename, "r") as f:
                log_content = f.read()

            log_analyser.make_log_analyses(log_content, return_data)

        return return_data

    def _update_preview(self, new_chunk_file_path, num_start):
        self.preview_updater.update_preview(new_chunk_file_path, num_start)

    def _update_frame_preview(self, new_chunk_file_path, frame_num, part=1,
                              final=False):
        num = self.frames.index(frame_num)
        if final:
            img = load_as_pil(new_chunk_file_path)
            scaled = img.resize((int(round(self.res_x * self.scale_factor)),
                                 int(round(self.res_y * self.scale_factor))),
                                resample=Image.BILINEAR)

            preview_task_file_path = self._get_preview_task_file_path(num)
            self.last_preview_path = preview_task_file_path

            scaled.save(preview_task_file_path, PREVIEW_EXT)
            scaled.save(self._get_preview_file_path(num), PREVIEW_EXT)

            scaled.close()
            img.close()
        else:
            self.preview_updaters[num].update_preview(new_chunk_file_path, part)
            self._update_frame_task_preview()

    def _put_image_together(self):
        output_file_name = u"{}".format(self.output_file, self.output_format)
        logger.debug('_put_image_together() out: %r', output_file_name)
        self.collected_file_names = OrderedDict(sorted(self.collected_file_names.items()))
        if not self._use_outer_task_collector():
            collector = CustomCollector(paste=True, width=self.res_x, height=self.res_y)
            for file in self.collected_file_names.values():
                collector.add_img_file(file)
            collector.finalize().save(output_file_name, self.output_format)
        else:
            self._put_collected_files_together(os.path.join(self.tmp_dir, output_file_name),
                                               self.collected_file_names.values(), "paste")
            
    def mark_part_on_preview(self, part, img_task, color, preview_updater, frame_index=0):
        lower = preview_updater.get_offset(part)
        upper = preview_updater.get_offset(part + 1)
        res_x = preview_updater.preview_res_x
        for i in range(0, res_x):
                for j in range(lower, upper):
                    img_task.putpixel((i, j), color)

    def _mark_task_area(self, subtask, img_task, color, frame_index=0):
        if not self.use_frames:
            self.mark_part_on_preview(subtask['start_task'], img_task, color, self.preview_updater)
        elif self.total_tasks <= len(self.frames):
            for i in range(0, int(math.floor(self.res_x * self.scale_factor))):
                for j in range(0, int(math.floor(self.res_y * self.scale_factor))):
                    img_task.putpixel((i, j), color)
        else:
            parts = int(self.total_tasks / len(self.frames))
            pu = self.preview_updaters[frame_index]
            part = (subtask['start_task'] - 1) % parts + 1
            self.mark_part_on_preview(part, img_task, color, pu)

    def _put_frame_together(self, frame_num, num_start):
        directory = os.path.dirname(self.output_file)
        output_file_name = os.path.join(directory, self._get_output_name(frame_num))
        frame_key = unicode(frame_num)
        collected = self.frames_given[frame_key]
        collected = OrderedDict(sorted(collected.items()))
        if not self._use_outer_task_collector():
            collector = CustomCollector(paste=True, width=self.res_x, height=self.res_y)
            for file in collected.values():
                collector.add_img_file(file)
            collector.finalize().save(output_file_name, self.output_format)
        else:
            self._put_collected_files_together(output_file_name, collected.values(), "paste")
        self.collected_file_names[frame_num] = output_file_name
        self._update_frame_preview(output_file_name, frame_num, final=True)
        self._update_frame_task_preview()


class BlenderRenderTaskBuilder(FrameRenderingTaskBuilder):
    """ Build new Blender tasks using RenderingTaskDefintions and BlenderRendererOptions as taskdefinition
    renderer options
    """
    TASK_CLASS = BlenderRenderTask
    DEFAULTS = BlenderDefaults

    @classmethod
    def build_dictionary(cls, definition):
        parent = super(BlenderRenderTaskBuilder, cls)

        dictionary = parent.build_dictionary(definition)
        dictionary[u'options'][u'compositing'] = definition.options.compositing
        return dictionary

    @classmethod
    def build_full_definition(cls, task_type, dictionary):
        parent = super(BlenderRenderTaskBuilder, cls)
        options = dictionary[u'options']

        definition = parent.build_full_definition(task_type, dictionary)
        definition.options.compositing = options.get('compositing', False)
        return definition


class CustomCollector(RenderingTaskCollector):
    def __init__(self, paste=False, width=1, height=1):
        RenderingTaskCollector.__init__(self, paste, width, height)
        self.current_offset = 0
    
    def _paste_image(self, final_img, new_part, num):
        img_offset = Image.new("RGB", (self.width, self.height))
        offset = self.current_offset
        _, new_img_res_y = new_part.size
        self.current_offset += new_img_res_y
        img_offset.paste(new_part, (0, offset))
        result = ImageChops.add(final_img, img_offset)
        img_offset.close()
        return result


def generate_expected_offsets(parts, res_x, res_y):
    logger.debug('generate_expected_offsets(%r, %r, %r)', parts, res_x, res_y)
    # returns expected offsets for preview; the highest value is preview's height
    scale_factor = __scale_factor(res_x, res_y)
    expected_offsets = [0]
    previous_end = 0
    for i in range(1, parts + 1):
        low, high = get_min_max_y(i, parts, res_y) 
        low *= scale_factor * res_y
        high *= scale_factor * res_y
        height = int(math.floor(high - low))
        expected_offsets.append(previous_end)
        previous_end += height
    
    expected_offsets.append(previous_end)
    return expected_offsets


def get_min_max_y(task_num, parts, res_y):
    if res_y % parts == 0:
        min_y = (parts - task_num) * (1.0 / parts)
        max_y = (parts - task_num + 1) * (1.0 / parts)
    else:
        ceiling_height = int(math.ceil(res_y / parts))
        ceiling_subtasks = parts - (ceiling_height * parts - res_y)
        if task_num > ceiling_subtasks:
            min_y = (parts - task_num) * (ceiling_height - 1) / res_y
            max_y = (parts - task_num + 1) * (ceiling_height - 1) / res_y
        else:
            min_y = (parts - ceiling_subtasks) * (ceiling_height - 1)
            min_y += (ceiling_subtasks - task_num) * ceiling_height
            min_y = min_y / res_y

            max_y = (parts - ceiling_subtasks) * (ceiling_height - 1)
            max_y += (ceiling_subtasks - task_num + 1) * ceiling_height
            max_y = max_y / res_y
    return min_y, max_y


def __scale_factor(res_x, res_y):
    preview_x = PREVIEW_X
    preview_y = PREVIEW_Y
    if res_x != 0 and res_y != 0:
        if res_x / res_y > preview_x / preview_y:
            scale_factor = preview_x / res_x
        else:
            scale_factor = preview_y / res_y
        scale_factor = min(1.0, scale_factor)
    else:
        scale_factor = 1.0
    return scale_factor
    

<|MERGE_RESOLUTION|>--- conflicted
+++ resolved
@@ -1,672 +1,664 @@
-from __future__ import division
-import logging
-import math
-import os
-import random
-from collections import OrderedDict
-from itertools import ifilter
-
-import time
-from PIL import Image, ImageChops
-
-from golem.core.common import to_unicode
-from golem.core.fileshelper import has_ext
-from golem.resource.dirmanager import get_test_task_path
-from golem.task.taskstate import SubtaskStatus, TaskStatus
-
-from apps.blender.blenderenvironment import BlenderEnvironment
-import apps.blender.resources.blenderloganalyser as log_analyser
-from apps.blender.resources.scenefileeditor import generate_blender_crop_file
-from apps.blender.task.verificator import BlenderVerificator
-from apps.core.task.coretask import TaskTypeInfo, AcceptClientVerdict
-from apps.rendering.resources.imgrepr import load_as_pil
-from apps.rendering.resources.renderingtaskcollector import RenderingTaskCollector
-from apps.rendering.task.framerenderingtask import FrameRenderingTask, FrameRenderingTaskBuilder, FrameRendererOptions
-from apps.rendering.task.renderingtask import PREVIEW_EXT, PREVIEW_X, PREVIEW_Y
-from apps.rendering.task.renderingtaskstate import RenderingTaskDefinition, RendererDefaults
-
-
-logger = logging.getLogger("apps.blender")
-
-
-class BlenderDefaults(RendererDefaults):
-    def __init__(self):
-        RendererDefaults.__init__(self)
-        self.output_format = "EXR"
-
-        self.main_program_file = BlenderEnvironment().main_program_file
-        self.min_subtasks = 1
-        self.max_subtasks = 100
-        self.default_subtasks = 6
-
-
-class PreviewUpdater(object):
-    def __init__(self, preview_file_path, preview_res_x, preview_res_y,
-                 expected_offsets):
-        # pairs of (subtask_number, its_image_filepath)
-        # careful: chunks' numbers start from 1
-        self.chunks = {}
-        self.preview_res_x = preview_res_x
-        self.preview_res_y = preview_res_y
-        self.preview_file_path = preview_file_path
-        self.expected_offsets = expected_offsets
-
-        # where the match ends - since the chunks have unexpectable sizes, we 
-        # don't know where to paste new chunk unless all of the above are in 
-        # their correct places
-        self.perfect_match_area_y = 0
-        self.perfectly_placed_subtasks = 0
-
-    def get_offset(self, subtask_number):
-        if 0 < subtask_number < len(self.expected_offsets):
-            return self.expected_offsets[subtask_number]
-        return self.preview_res_y
-
-    def update_preview(self, subtask_path, subtask_number):
-        if subtask_number not in self.chunks:
-            self.chunks[subtask_number] = subtask_path
-        
-        try:
-            img = load_as_pil(subtask_path)
-
-            offset = self.get_offset(subtask_number)
-            if subtask_number == self.perfectly_placed_subtasks + 1:
-                _, img_y = img.size
-                self.perfect_match_area_y += img_y
-                self.perfectly_placed_subtasks += 1
-
-            # this is the last task
-            if subtask_number + 1 >= len(self.expected_offsets):
-                height = self.preview_res_y - \
-                         self.expected_offsets[subtask_number]
-            else:
-                height = self.expected_offsets[subtask_number + 1] - \
-                         self.expected_offsets[subtask_number]
-            
-            img = img.resize((self.preview_res_x, height),
-                             resample=Image.BILINEAR)
-
-            if not os.path.exists(self.preview_file_path) \
-               or len(self.chunks) == 1:
-                img_offset = Image.new("RGB", (self.preview_res_x,
-                                               self.preview_res_y))
-                img_offset.paste(img, (0, offset))
-                img_offset.save(self.preview_file_path, PREVIEW_EXT)
-                img_offset.close()
-            else:
-                img_current = Image.open(self.preview_file_path)
-                img_current.paste(img, (0, offset))
-                img_current.save(self.preview_file_path, PREVIEW_EXT)
-                img_current.close()
-            img.close()
-        except Exception:
-            logger.exception("Error in Blender update preview:")
-            return
-
-        if subtask_number == self.perfectly_placed_subtasks and \
-           (subtask_number + 1) in self.chunks:
-            self.update_preview(self.chunks[subtask_number + 1],
-                                subtask_number + 1)
-
-    def restart(self):
-        self.chunks = {}
-        self.perfect_match_area_y = 0
-        self.perfectly_placed_subtasks = 0
-        if os.path.exists(self.preview_file_path):
-            img = Image.new("RGB", (self.preview_res_x, self.preview_res_y))
-            img.save(self.preview_file_path, PREVIEW_EXT)
-            img.close()
-
-
-class BlenderTaskTypeInfo(TaskTypeInfo):
-    """ Blender App descryption that can be used by interface to define
-    parameters and task build
-    """
-    def __init__(self, dialog, customizer):
-        super(BlenderTaskTypeInfo, self).__init__("Blender",
-                                                  RenderingTaskDefinition,
-                                                  BlenderDefaults(),
-                                                  BlenderRendererOptions,
-                                                  BlenderRenderTaskBuilder,
-                                                  dialog,
-                                                  customizer)
-
-        self.output_formats = ["PNG", "TGA", "EXR", "JPEG", "BMP"]
-        self.output_file_ext = ["blend"]
-
-    @classmethod
-    def get_preview(cls, task, single=False):
-        result = None
-
-        if not task:
-            pass
-        elif task.use_frames:
-            if single:
-                return to_unicode(task.last_preview_path)
-            else:
-                return [to_unicode(p) for p in task.preview_task_file_path]
-        else:
-            result = to_unicode(task.preview_task_file_path or
-                                task.preview_file_path)
-
-        return cls._preview_result(result, single=single)
-
-    @classmethod
-    def get_task_border(cls, subtask, definition, total_subtasks,
-                        output_num=1, as_path=False):
-        """ Return list of pixels that should be marked as a border of
-         a given subtask
-        :param SubtaskState subtask: subtask state description
-        :param RenderingTaskDefinition definition: task definition
-        :param int total_subtasks: total number of subtasks used in this task
-        :param int output_num: number of final output files
-        :param int as_path: return pixels that form a border path
-        :return list: list of pixels that belong to a subtask border
-        """
-        start_task = subtask.extra_data['start_task']
-        end_task = subtask.extra_data['end_task']
-        frames = len(definition.options.frames)
-        res_x, res_y = definition.resolution
-
-        if as_path:
-            method = cls.__get_border_path
-        else:
-            method = cls.__get_border
-
-        if not definition.options.use_frames:
-            return method(start_task, end_task, total_subtasks, res_x, res_y)
-
-        if total_subtasks > frames:
-            parts = int(total_subtasks / frames)
-            return method((start_task - 1) % parts + 1,
-                          (end_task - 1) % parts + 1,
-                          parts, res_x, res_y)
-        return []
-
-    @classmethod
-    def __get_border(cls, start, end, parts, res_x, res_y):
-        """
-        Return list of pixels that should be marked as a border of subtasks
-        with numbers between start and end.
-        :param int start: number of first subtask
-        :param int end: number of last subtask
-        :param int parts: number of parts for single frame
-        :param int res_x: image resolution width
-        :param int res_y: image resolution height
-        :return list: list of pixels that belong to a subtask border
-        """
-        border = []
-        if res_x == 0 or res_y == 0:
-            return border
-        offsets = generate_expected_offsets(parts, res_x, res_y)
-        scale_factor = offsets[parts + 1] / res_y
-        x = int(math.floor(res_x * scale_factor))
-
-        upper = offsets[start]
-        lower = offsets[end + 1]
-        for i in xrange(upper, lower):
-            border.append((0, i))
-            border.append((x, i))
-        for i in xrange(0, x):
-            border.append((i, upper))
-            border.append((i, lower))
-        return border
-
-    @classmethod
-    def __get_border_path(cls, start, end, parts, res_x, res_y):
-        """
-        Return list of points that make a border of subtasks with numbers 
-        between start and end.
-        :param int start: number of first subtask
-        :param int end: number of last subtask
-        :param int parts: number of parts for single frame
-        :param int res_x: image resolution width
-        :param int res_y: image resolution height
-        :return list: list of pixels that belong to a subtask border
-        """
-        if res_x == 0 or res_y == 0:
-            return []
-
-        offsets = generate_expected_offsets(parts, res_x, res_y)
-        scale_factor = offsets[parts + 1] / res_y
-
-        x = int(math.floor(res_x * scale_factor))
-        upper = offsets[start]
-        lower = max(0, offsets[end + 1] - 1)
-
-        return [(0, upper), (x, upper),
-                (x, lower), (0, lower)]
-
-    @classmethod
-    def get_task_num_from_pixels(cls, x, y, definition, total_subtasks,
-                                 output_num=1):
-        """
-        Compute number of subtask that represents pixel (x, y) on preview
-        :param int x: x coordinate
-        :param int y: y coordiante
-        :param TaskDefintion definition: task definition
-        :param int total_subtasks: total number of subtasks used in this task
-        :param int output_num: number of final output files
-        :return int: subtask's number
-        """
-
-        res_x = definition.resolution[0]
-        res_y = definition.resolution[1]
-
-        if not definition.options.use_frames:
-            return cls.__num_from_pixel(y, res_x, res_y, total_subtasks)
-
-        frames = len(definition.options.frames)
-        if total_subtasks <= frames:
-            subtask_frames = int(math.ceil(frames / total_subtasks))
-            return int(math.ceil(output_num / subtask_frames))
-
-        parts = int(total_subtasks / frames)
-        return (output_num - 1) * parts + cls.__num_from_pixel(y, res_x,
-                                                               res_y, parts)
-
-    @classmethod
-    def __num_from_pixel(cls, p_y, res_x, res_y, parts):
-        """
-        Compute number of subtask that represents pixel with y coordiante equal
-        to py on preview with given resolution
-        :param int p_y: y coordinate of a pixel
-        :param int res_x: image width
-        :param int res_y: image height
-        :param int parts: number of parts on one frame
-        :return:
-        """
-        offsets = generate_expected_offsets(parts, res_x, res_y)
-        for task_num in range(1, parts + 1):
-            low = offsets[task_num]
-            high = offsets[task_num + 1]
-            if low <= p_y < high:
-                return task_num
-        return parts
-
-
-class BlenderRendererOptions(FrameRendererOptions):
-    def __init__(self):
-        super(BlenderRendererOptions, self).__init__()
-        self.environment = BlenderEnvironment()
-        self.compositing = False
-
-
-class BlenderRenderTask(FrameRenderingTask):
-    ENVIRONMENT_CLASS = BlenderEnvironment
-    VERIFICATOR_CLASS = BlenderVerificator
-
-    BLENDER_MIN_BOX = [8, 8]
-
-    ################
-    # Task methods #
-    ################
-    def __init__(self, task_definition, **kwargs):
-        self.compositing = task_definition.options.compositing
-        self.preview_updater = None
-        self.preview_updaters = None
-
-        FrameRenderingTask.__init__(self, task_definition=task_definition,
-                                    **kwargs)
-
-        definition = self.task_definition
-        self.verificator.compositing = self.compositing
-        self.verificator.output_format = self.output_format
-        self.verificator.src_code = self.src_code
-        self.verificator.docker_images = definition.docker_images
-        self.verificator.verification_timeout = definition.subtask_timeout
-
-    def initialize(self, dir_manager):
-        super(BlenderRenderTask, self).initialize(dir_manager)
-
-        if self.use_frames:
-            parts = int(self.total_tasks / len(self.frames))
-        else:
-            parts = self.total_tasks
-        expected_offsets = generate_expected_offsets(parts, self.res_x, self.res_y)
-        preview_y = expected_offsets[parts + 1]
-        if self.res_y != 0 and preview_y != 0:
-            self.scale_factor = preview_y / self.res_y
-        preview_x = int(round(self.res_x * self.scale_factor))
-
-        if self.use_frames:
-            self.preview_file_path = []
-            self.preview_updaters = []
-            for i in range(0, len(self.frames)):
-                preview_name = "current_task_preview{}.{}".format(i,
-                                                                  PREVIEW_EXT)
-                preview_path = os.path.join(self.tmp_dir, preview_name)
-                self.preview_file_path.append(preview_path)
-                self.preview_updaters.append(PreviewUpdater(preview_path, 
-                                                            preview_x,
-                                                            preview_y, 
-                                                            expected_offsets))
-        else:
-            preview_name = "current_preview.{}".format(PREVIEW_EXT)
-            self.preview_file_path = "{}".format(os.path.join(self.tmp_dir,
-                                                              preview_name))
-            self.preview_updater = PreviewUpdater(self.preview_file_path, 
-                                                  preview_x,
-                                                  preview_y, 
-                                                  expected_offsets)
-
-    def query_extra_data(self, perf_index, num_cores=0, node_id=None, node_name=None):
-
-        verdict = self._accept_client(node_id)
-        if verdict != AcceptClientVerdict.ACCEPTED:
-
-            should_wait = verdict == AcceptClientVerdict.SHOULD_WAIT
-            if should_wait:
-                logger.warning("Waiting for results from {}".format(node_name))
-            else:
-                logger.warning("Client {} banned from this task".format(node_name))
-
-            return self.ExtraData(should_wait=should_wait)
-
-        start_task, end_task = self._get_next_task()
-        scene_file = self._get_scene_file_rel_path()
-
-        if self.use_frames:
-            frames, parts = self._choose_frames(self.frames, start_task,
-                                                self.total_tasks)
-        else:
-            if self.frames:
-                frames = self.frames
-            else:
-                frames = [1]
-            parts = 1
-
-        if not self.use_frames:
-            min_y, max_y = self._get_min_max_y(start_task)
-        elif parts > 1:
-            min_y = (parts - self._count_part(start_task, parts)) * (1.0 / parts)
-            max_y = (parts - self._count_part(start_task, parts) + 1) * (1.0 / parts)
-        else:
-            min_y = 0.0
-            max_y = 1.0
-
-        script_src = generate_blender_crop_file(
-            resolution=(self.res_x, self.res_y),
-            borders_x=(0.0, 1.0),
-            borders_y=(min_y, max_y),
-            use_compositing=self.compositing
-        )
-
-        extra_data = {"path_root": self.main_scene_dir,
-                      "start_task": start_task,
-                      "end_task": end_task,
-                      "total_tasks": self.total_tasks,
-                      "outfilebasename": self.outfilebasename,
-                      "scene_file": scene_file,
-                      "script_src": script_src,
-                      "frames": frames,
-                      "output_format": self.output_format,
-                      }
-
-        hash = "{}".format(random.getrandbits(128))
-        self.subtasks_given[hash] = extra_data
-        self.subtasks_given[hash]['status'] = SubtaskStatus.starting
-        self.subtasks_given[hash]['perf'] = perf_index
-        self.subtasks_given[hash]['node_id'] = node_id
-        self.subtasks_given[hash]['parts'] = parts
-
-        for frame in frames:
-            frame_key = to_unicode(frame)
-<<<<<<< HEAD
-            self.frames_state[frame_key] = TaskStatus.computing
-
-=======
-            state = self.frames_state[frame_key]
-
-            state.status = TaskStatus.computing
-            state.started = state.started or time.time()
->>>>>>> cf532fc4
-            for part in xrange(parts):
-                self.frames_subtasks[frame_key][part] = hash
-
-        if not self.use_frames:
-            self._update_task_preview()
-        else:
-            self._update_frame_task_preview()
-
-        ctd = self._new_compute_task_def(hash, extra_data, None, perf_index)
-        return self.ExtraData(ctd=ctd)
-
-    def restart(self):
-        super(BlenderRenderTask, self).restart()
-        if self.use_frames:
-            for preview in self.preview_updaters:
-                preview.restart()
-                self._update_frame_task_preview()
-        else:
-            self.preview_updater.restart()
-            self._update_task_preview()
-
-    ###################
-    # CoreTask methods#
-    ###################
-
-    def query_extra_data_for_test_task(self):
-
-        scene_file = self._get_scene_file_rel_path()
-
-        script_src = generate_blender_crop_file(
-            resolution=BlenderRenderTask.BLENDER_MIN_BOX,
-            borders_x=(0.0, 1.0),
-            borders_y=(0.0, 1.0),
-            use_compositing=False
-        )
-
-        extra_data = {"path_root": self.main_scene_dir,
-                      "start_task": 1,
-                      "end_task": 1,
-                      "total_tasks": 1,
-                      "outfilebasename": "testresult",
-                      "scene_file": scene_file,
-                      "script_src": script_src,
-                      "frames": [1],
-                      "output_format": "PNG"
-                      }
-
-        hash = "{}".format(random.getrandbits(128))
-
-        self.test_task_res_path = get_test_task_path(self.root_path)
-        logger.debug(self.test_task_res_path)
-        if not os.path.exists(self.test_task_res_path):
-            os.makedirs(self.test_task_res_path)
-
-        return self._new_compute_task_def(hash, extra_data, None, 0)
-
-    def _get_min_max_y(self, start_task):
-        if self.use_frames:
-            parts = int(self.total_tasks / len(self.frames))
-        else:
-            parts = self.total_tasks
-        return get_min_max_y(start_task, parts, self.res_y)
-
-    def after_test(self, results, tmp_dir):
-        return_data = dict()
-        if not results or not results.get("data"):
-            return return_data
-
-        for filename in results["data"]:
-            if not has_ext(filename, ".log"):
-                continue
-
-            with open(filename, "r") as f:
-                log_content = f.read()
-
-            log_analyser.make_log_analyses(log_content, return_data)
-
-        return return_data
-
-    def _update_preview(self, new_chunk_file_path, num_start):
-        self.preview_updater.update_preview(new_chunk_file_path, num_start)
-
-    def _update_frame_preview(self, new_chunk_file_path, frame_num, part=1,
-                              final=False):
-        num = self.frames.index(frame_num)
-        if final:
-            img = load_as_pil(new_chunk_file_path)
-            scaled = img.resize((int(round(self.res_x * self.scale_factor)),
-                                 int(round(self.res_y * self.scale_factor))),
-                                resample=Image.BILINEAR)
-
-            preview_task_file_path = self._get_preview_task_file_path(num)
-            self.last_preview_path = preview_task_file_path
-
-            scaled.save(preview_task_file_path, PREVIEW_EXT)
-            scaled.save(self._get_preview_file_path(num), PREVIEW_EXT)
-
-            scaled.close()
-            img.close()
-        else:
-            self.preview_updaters[num].update_preview(new_chunk_file_path, part)
-            self._update_frame_task_preview()
-
-    def _put_image_together(self):
-        output_file_name = u"{}".format(self.output_file, self.output_format)
-        logger.debug('_put_image_together() out: %r', output_file_name)
-        self.collected_file_names = OrderedDict(sorted(self.collected_file_names.items()))
-        if not self._use_outer_task_collector():
-            collector = CustomCollector(paste=True, width=self.res_x, height=self.res_y)
-            for file in self.collected_file_names.values():
-                collector.add_img_file(file)
-            collector.finalize().save(output_file_name, self.output_format)
-        else:
-            self._put_collected_files_together(os.path.join(self.tmp_dir, output_file_name),
-                                               self.collected_file_names.values(), "paste")
-            
-    def mark_part_on_preview(self, part, img_task, color, preview_updater, frame_index=0):
-        lower = preview_updater.get_offset(part)
-        upper = preview_updater.get_offset(part + 1)
-        res_x = preview_updater.preview_res_x
-        for i in range(0, res_x):
-                for j in range(lower, upper):
-                    img_task.putpixel((i, j), color)
-
-    def _mark_task_area(self, subtask, img_task, color, frame_index=0):
-        if not self.use_frames:
-            self.mark_part_on_preview(subtask['start_task'], img_task, color, self.preview_updater)
-        elif self.total_tasks <= len(self.frames):
-            for i in range(0, int(math.floor(self.res_x * self.scale_factor))):
-                for j in range(0, int(math.floor(self.res_y * self.scale_factor))):
-                    img_task.putpixel((i, j), color)
-        else:
-            parts = int(self.total_tasks / len(self.frames))
-            pu = self.preview_updaters[frame_index]
-            part = (subtask['start_task'] - 1) % parts + 1
-            self.mark_part_on_preview(part, img_task, color, pu)
-
-    def _put_frame_together(self, frame_num, num_start):
-        directory = os.path.dirname(self.output_file)
-        output_file_name = os.path.join(directory, self._get_output_name(frame_num))
-        frame_key = unicode(frame_num)
-        collected = self.frames_given[frame_key]
-        collected = OrderedDict(sorted(collected.items()))
-        if not self._use_outer_task_collector():
-            collector = CustomCollector(paste=True, width=self.res_x, height=self.res_y)
-            for file in collected.values():
-                collector.add_img_file(file)
-            collector.finalize().save(output_file_name, self.output_format)
-        else:
-            self._put_collected_files_together(output_file_name, collected.values(), "paste")
-        self.collected_file_names[frame_num] = output_file_name
-        self._update_frame_preview(output_file_name, frame_num, final=True)
-        self._update_frame_task_preview()
-
-
-class BlenderRenderTaskBuilder(FrameRenderingTaskBuilder):
-    """ Build new Blender tasks using RenderingTaskDefintions and BlenderRendererOptions as taskdefinition
-    renderer options
-    """
-    TASK_CLASS = BlenderRenderTask
-    DEFAULTS = BlenderDefaults
-
-    @classmethod
-    def build_dictionary(cls, definition):
-        parent = super(BlenderRenderTaskBuilder, cls)
-
-        dictionary = parent.build_dictionary(definition)
-        dictionary[u'options'][u'compositing'] = definition.options.compositing
-        return dictionary
-
-    @classmethod
-    def build_full_definition(cls, task_type, dictionary):
-        parent = super(BlenderRenderTaskBuilder, cls)
-        options = dictionary[u'options']
-
-        definition = parent.build_full_definition(task_type, dictionary)
-        definition.options.compositing = options.get('compositing', False)
-        return definition
-
-
-class CustomCollector(RenderingTaskCollector):
-    def __init__(self, paste=False, width=1, height=1):
-        RenderingTaskCollector.__init__(self, paste, width, height)
-        self.current_offset = 0
-    
-    def _paste_image(self, final_img, new_part, num):
-        img_offset = Image.new("RGB", (self.width, self.height))
-        offset = self.current_offset
-        _, new_img_res_y = new_part.size
-        self.current_offset += new_img_res_y
-        img_offset.paste(new_part, (0, offset))
-        result = ImageChops.add(final_img, img_offset)
-        img_offset.close()
-        return result
-
-
-def generate_expected_offsets(parts, res_x, res_y):
-    logger.debug('generate_expected_offsets(%r, %r, %r)', parts, res_x, res_y)
-    # returns expected offsets for preview; the highest value is preview's height
-    scale_factor = __scale_factor(res_x, res_y)
-    expected_offsets = [0]
-    previous_end = 0
-    for i in range(1, parts + 1):
-        low, high = get_min_max_y(i, parts, res_y) 
-        low *= scale_factor * res_y
-        high *= scale_factor * res_y
-        height = int(math.floor(high - low))
-        expected_offsets.append(previous_end)
-        previous_end += height
-    
-    expected_offsets.append(previous_end)
-    return expected_offsets
-
-
-def get_min_max_y(task_num, parts, res_y):
-    if res_y % parts == 0:
-        min_y = (parts - task_num) * (1.0 / parts)
-        max_y = (parts - task_num + 1) * (1.0 / parts)
-    else:
-        ceiling_height = int(math.ceil(res_y / parts))
-        ceiling_subtasks = parts - (ceiling_height * parts - res_y)
-        if task_num > ceiling_subtasks:
-            min_y = (parts - task_num) * (ceiling_height - 1) / res_y
-            max_y = (parts - task_num + 1) * (ceiling_height - 1) / res_y
-        else:
-            min_y = (parts - ceiling_subtasks) * (ceiling_height - 1)
-            min_y += (ceiling_subtasks - task_num) * ceiling_height
-            min_y = min_y / res_y
-
-            max_y = (parts - ceiling_subtasks) * (ceiling_height - 1)
-            max_y += (ceiling_subtasks - task_num + 1) * ceiling_height
-            max_y = max_y / res_y
-    return min_y, max_y
-
-
-def __scale_factor(res_x, res_y):
-    preview_x = PREVIEW_X
-    preview_y = PREVIEW_Y
-    if res_x != 0 and res_y != 0:
-        if res_x / res_y > preview_x / preview_y:
-            scale_factor = preview_x / res_x
-        else:
-            scale_factor = preview_y / res_y
-        scale_factor = min(1.0, scale_factor)
-    else:
-        scale_factor = 1.0
-    return scale_factor
-    
-
+from __future__ import division
+import logging
+import math
+import os
+import random
+from collections import OrderedDict
+from itertools import ifilter
+
+import time
+from PIL import Image, ImageChops
+
+from golem.core.common import to_unicode
+from golem.core.fileshelper import has_ext
+from golem.resource.dirmanager import get_test_task_path
+from golem.task.taskstate import SubtaskStatus, TaskStatus
+
+from apps.blender.blenderenvironment import BlenderEnvironment
+import apps.blender.resources.blenderloganalyser as log_analyser
+from apps.blender.resources.scenefileeditor import generate_blender_crop_file
+from apps.blender.task.verificator import BlenderVerificator
+from apps.core.task.coretask import TaskTypeInfo, AcceptClientVerdict
+from apps.rendering.resources.imgrepr import load_as_pil
+from apps.rendering.resources.renderingtaskcollector import RenderingTaskCollector
+from apps.rendering.task.framerenderingtask import FrameRenderingTask, FrameRenderingTaskBuilder, FrameRendererOptions
+from apps.rendering.task.renderingtask import PREVIEW_EXT, PREVIEW_X, PREVIEW_Y
+from apps.rendering.task.renderingtaskstate import RenderingTaskDefinition, RendererDefaults
+
+
+logger = logging.getLogger("apps.blender")
+
+
+class BlenderDefaults(RendererDefaults):
+    def __init__(self):
+        RendererDefaults.__init__(self)
+        self.output_format = "EXR"
+
+        self.main_program_file = BlenderEnvironment().main_program_file
+        self.min_subtasks = 1
+        self.max_subtasks = 100
+        self.default_subtasks = 6
+
+
+class PreviewUpdater(object):
+    def __init__(self, preview_file_path, preview_res_x, preview_res_y,
+                 expected_offsets):
+        # pairs of (subtask_number, its_image_filepath)
+        # careful: chunks' numbers start from 1
+        self.chunks = {}
+        self.preview_res_x = preview_res_x
+        self.preview_res_y = preview_res_y
+        self.preview_file_path = preview_file_path
+        self.expected_offsets = expected_offsets
+
+        # where the match ends - since the chunks have unexpectable sizes, we 
+        # don't know where to paste new chunk unless all of the above are in 
+        # their correct places
+        self.perfect_match_area_y = 0
+        self.perfectly_placed_subtasks = 0
+
+    def get_offset(self, subtask_number):
+        if 0 < subtask_number < len(self.expected_offsets):
+            return self.expected_offsets[subtask_number]
+        return self.preview_res_y
+
+    def update_preview(self, subtask_path, subtask_number):
+        if subtask_number not in self.chunks:
+            self.chunks[subtask_number] = subtask_path
+        
+        try:
+            img = load_as_pil(subtask_path)
+
+            offset = self.get_offset(subtask_number)
+            if subtask_number == self.perfectly_placed_subtasks + 1:
+                _, img_y = img.size
+                self.perfect_match_area_y += img_y
+                self.perfectly_placed_subtasks += 1
+
+            # this is the last task
+            if subtask_number + 1 >= len(self.expected_offsets):
+                height = self.preview_res_y - \
+                         self.expected_offsets[subtask_number]
+            else:
+                height = self.expected_offsets[subtask_number + 1] - \
+                         self.expected_offsets[subtask_number]
+            
+            img = img.resize((self.preview_res_x, height),
+                             resample=Image.BILINEAR)
+
+            if not os.path.exists(self.preview_file_path) \
+               or len(self.chunks) == 1:
+                img_offset = Image.new("RGB", (self.preview_res_x,
+                                               self.preview_res_y))
+                img_offset.paste(img, (0, offset))
+                img_offset.save(self.preview_file_path, PREVIEW_EXT)
+                img_offset.close()
+            else:
+                img_current = Image.open(self.preview_file_path)
+                img_current.paste(img, (0, offset))
+                img_current.save(self.preview_file_path, PREVIEW_EXT)
+                img_current.close()
+            img.close()
+        except Exception:
+            logger.exception("Error in Blender update preview:")
+            return
+
+        if subtask_number == self.perfectly_placed_subtasks and \
+           (subtask_number + 1) in self.chunks:
+            self.update_preview(self.chunks[subtask_number + 1],
+                                subtask_number + 1)
+
+    def restart(self):
+        self.chunks = {}
+        self.perfect_match_area_y = 0
+        self.perfectly_placed_subtasks = 0
+        if os.path.exists(self.preview_file_path):
+            img = Image.new("RGB", (self.preview_res_x, self.preview_res_y))
+            img.save(self.preview_file_path, PREVIEW_EXT)
+            img.close()
+
+
+class BlenderTaskTypeInfo(TaskTypeInfo):
+    """ Blender App descryption that can be used by interface to define
+    parameters and task build
+    """
+    def __init__(self, dialog, customizer):
+        super(BlenderTaskTypeInfo, self).__init__("Blender",
+                                                  RenderingTaskDefinition,
+                                                  BlenderDefaults(),
+                                                  BlenderRendererOptions,
+                                                  BlenderRenderTaskBuilder,
+                                                  dialog,
+                                                  customizer)
+
+        self.output_formats = ["PNG", "TGA", "EXR", "JPEG", "BMP"]
+        self.output_file_ext = ["blend"]
+
+    @classmethod
+    def get_preview(cls, task, single=False):
+        result = None
+
+        if not task:
+            pass
+        elif task.use_frames:
+            if single:
+                return to_unicode(task.last_preview_path)
+            else:
+                return [to_unicode(p) for p in task.preview_task_file_path]
+        else:
+            result = to_unicode(task.preview_task_file_path or
+                                task.preview_file_path)
+
+        return cls._preview_result(result, single=single)
+
+    @classmethod
+    def get_task_border(cls, subtask, definition, total_subtasks,
+                        output_num=1, as_path=False):
+        """ Return list of pixels that should be marked as a border of
+         a given subtask
+        :param SubtaskState subtask: subtask state description
+        :param RenderingTaskDefinition definition: task definition
+        :param int total_subtasks: total number of subtasks used in this task
+        :param int output_num: number of final output files
+        :param int as_path: return pixels that form a border path
+        :return list: list of pixels that belong to a subtask border
+        """
+        start_task = subtask.extra_data['start_task']
+        end_task = subtask.extra_data['end_task']
+        frames = len(definition.options.frames)
+        res_x, res_y = definition.resolution
+
+        if as_path:
+            method = cls.__get_border_path
+        else:
+            method = cls.__get_border
+
+        if not definition.options.use_frames:
+            return method(start_task, end_task, total_subtasks, res_x, res_y)
+
+        if total_subtasks > frames:
+            parts = int(total_subtasks / frames)
+            return method((start_task - 1) % parts + 1,
+                          (end_task - 1) % parts + 1,
+                          parts, res_x, res_y)
+        return []
+
+    @classmethod
+    def __get_border(cls, start, end, parts, res_x, res_y):
+        """
+        Return list of pixels that should be marked as a border of subtasks
+        with numbers between start and end.
+        :param int start: number of first subtask
+        :param int end: number of last subtask
+        :param int parts: number of parts for single frame
+        :param int res_x: image resolution width
+        :param int res_y: image resolution height
+        :return list: list of pixels that belong to a subtask border
+        """
+        border = []
+        if res_x == 0 or res_y == 0:
+            return border
+        offsets = generate_expected_offsets(parts, res_x, res_y)
+        scale_factor = offsets[parts + 1] / res_y
+        x = int(math.floor(res_x * scale_factor))
+
+        upper = offsets[start]
+        lower = offsets[end + 1]
+        for i in xrange(upper, lower):
+            border.append((0, i))
+            border.append((x, i))
+        for i in xrange(0, x):
+            border.append((i, upper))
+            border.append((i, lower))
+        return border
+
+    @classmethod
+    def __get_border_path(cls, start, end, parts, res_x, res_y):
+        """
+        Return list of points that make a border of subtasks with numbers 
+        between start and end.
+        :param int start: number of first subtask
+        :param int end: number of last subtask
+        :param int parts: number of parts for single frame
+        :param int res_x: image resolution width
+        :param int res_y: image resolution height
+        :return list: list of pixels that belong to a subtask border
+        """
+        if res_x == 0 or res_y == 0:
+            return []
+
+        offsets = generate_expected_offsets(parts, res_x, res_y)
+        scale_factor = offsets[parts + 1] / res_y
+
+        x = int(math.floor(res_x * scale_factor))
+        upper = offsets[start]
+        lower = max(0, offsets[end + 1] - 1)
+
+        return [(0, upper), (x, upper),
+                (x, lower), (0, lower)]
+
+    @classmethod
+    def get_task_num_from_pixels(cls, x, y, definition, total_subtasks,
+                                 output_num=1):
+        """
+        Compute number of subtask that represents pixel (x, y) on preview
+        :param int x: x coordinate
+        :param int y: y coordiante
+        :param TaskDefintion definition: task definition
+        :param int total_subtasks: total number of subtasks used in this task
+        :param int output_num: number of final output files
+        :return int: subtask's number
+        """
+
+        res_x = definition.resolution[0]
+        res_y = definition.resolution[1]
+
+        if not definition.options.use_frames:
+            return cls.__num_from_pixel(y, res_x, res_y, total_subtasks)
+
+        frames = len(definition.options.frames)
+        if total_subtasks <= frames:
+            subtask_frames = int(math.ceil(frames / total_subtasks))
+            return int(math.ceil(output_num / subtask_frames))
+
+        parts = int(total_subtasks / frames)
+        return (output_num - 1) * parts + cls.__num_from_pixel(y, res_x,
+                                                               res_y, parts)
+
+    @classmethod
+    def __num_from_pixel(cls, p_y, res_x, res_y, parts):
+        """
+        Compute number of subtask that represents pixel with y coordiante equal
+        to py on preview with given resolution
+        :param int p_y: y coordinate of a pixel
+        :param int res_x: image width
+        :param int res_y: image height
+        :param int parts: number of parts on one frame
+        :return:
+        """
+        offsets = generate_expected_offsets(parts, res_x, res_y)
+        for task_num in range(1, parts + 1):
+            low = offsets[task_num]
+            high = offsets[task_num + 1]
+            if low <= p_y < high:
+                return task_num
+        return parts
+
+
+class BlenderRendererOptions(FrameRendererOptions):
+    def __init__(self):
+        super(BlenderRendererOptions, self).__init__()
+        self.environment = BlenderEnvironment()
+        self.compositing = False
+
+
+class BlenderRenderTask(FrameRenderingTask):
+    ENVIRONMENT_CLASS = BlenderEnvironment
+    VERIFICATOR_CLASS = BlenderVerificator
+
+    BLENDER_MIN_BOX = [8, 8]
+
+    ################
+    # Task methods #
+    ################
+    def __init__(self, task_definition, **kwargs):
+        self.compositing = task_definition.options.compositing
+        self.preview_updater = None
+        self.preview_updaters = None
+
+        FrameRenderingTask.__init__(self, task_definition=task_definition,
+                                    **kwargs)
+
+        definition = self.task_definition
+        self.verificator.compositing = self.compositing
+        self.verificator.output_format = self.output_format
+        self.verificator.src_code = self.src_code
+        self.verificator.docker_images = definition.docker_images
+        self.verificator.verification_timeout = definition.subtask_timeout
+
+    def initialize(self, dir_manager):
+        super(BlenderRenderTask, self).initialize(dir_manager)
+
+        if self.use_frames:
+            parts = int(self.total_tasks / len(self.frames))
+        else:
+            parts = self.total_tasks
+        expected_offsets = generate_expected_offsets(parts, self.res_x, self.res_y)
+        preview_y = expected_offsets[parts + 1]
+        if self.res_y != 0 and preview_y != 0:
+            self.scale_factor = preview_y / self.res_y
+        preview_x = int(round(self.res_x * self.scale_factor))
+
+        if self.use_frames:
+            self.preview_file_path = []
+            self.preview_updaters = []
+            for i in range(0, len(self.frames)):
+                preview_name = "current_task_preview{}.{}".format(i,
+                                                                  PREVIEW_EXT)
+                preview_path = os.path.join(self.tmp_dir, preview_name)
+                self.preview_file_path.append(preview_path)
+                self.preview_updaters.append(PreviewUpdater(preview_path, 
+                                                            preview_x,
+                                                            preview_y, 
+                                                            expected_offsets))
+        else:
+            preview_name = "current_preview.{}".format(PREVIEW_EXT)
+            self.preview_file_path = "{}".format(os.path.join(self.tmp_dir,
+                                                              preview_name))
+            self.preview_updater = PreviewUpdater(self.preview_file_path, 
+                                                  preview_x,
+                                                  preview_y, 
+                                                  expected_offsets)
+
+    def query_extra_data(self, perf_index, num_cores=0, node_id=None, node_name=None):
+
+        verdict = self._accept_client(node_id)
+        if verdict != AcceptClientVerdict.ACCEPTED:
+
+            should_wait = verdict == AcceptClientVerdict.SHOULD_WAIT
+            if should_wait:
+                logger.warning("Waiting for results from {}".format(node_name))
+            else:
+                logger.warning("Client {} banned from this task".format(node_name))
+
+            return self.ExtraData(should_wait=should_wait)
+
+        start_task, end_task = self._get_next_task()
+        scene_file = self._get_scene_file_rel_path()
+
+        if self.use_frames:
+            frames, parts = self._choose_frames(self.frames, start_task,
+                                                self.total_tasks)
+        else:
+            frames = self.frames or [1]
+            parts = 1
+
+        if not self.use_frames:
+            min_y, max_y = self._get_min_max_y(start_task)
+        elif parts > 1:
+            min_y = (parts - self._count_part(start_task, parts)) * (1.0 / parts)
+            max_y = (parts - self._count_part(start_task, parts) + 1) * (1.0 / parts)
+        else:
+            min_y = 0.0
+            max_y = 1.0
+
+        script_src = generate_blender_crop_file(
+            resolution=(self.res_x, self.res_y),
+            borders_x=(0.0, 1.0),
+            borders_y=(min_y, max_y),
+            use_compositing=self.compositing
+        )
+
+        extra_data = {"path_root": self.main_scene_dir,
+                      "start_task": start_task,
+                      "end_task": end_task,
+                      "total_tasks": self.total_tasks,
+                      "outfilebasename": self.outfilebasename,
+                      "scene_file": scene_file,
+                      "script_src": script_src,
+                      "frames": frames,
+                      "output_format": self.output_format,
+                      }
+
+        hash = "{}".format(random.getrandbits(128))
+        self.subtasks_given[hash] = extra_data
+        self.subtasks_given[hash]['status'] = SubtaskStatus.starting
+        self.subtasks_given[hash]['perf'] = perf_index
+        self.subtasks_given[hash]['node_id'] = node_id
+        self.subtasks_given[hash]['parts'] = parts
+
+        for frame in frames:
+            frame_key = to_unicode(frame)
+            state = self.frames_state[frame_key]
+
+            state.status = TaskStatus.computing
+            state.started = state.started or time.time()
+            for part in xrange(parts):
+                self.frames_subtasks[frame_key][part] = hash
+
+        if not self.use_frames:
+            self._update_task_preview()
+        else:
+            self._update_frame_task_preview()
+
+        ctd = self._new_compute_task_def(hash, extra_data, None, perf_index)
+        return self.ExtraData(ctd=ctd)
+
+    def restart(self):
+        super(BlenderRenderTask, self).restart()
+        if self.use_frames:
+            for preview in self.preview_updaters:
+                preview.restart()
+                self._update_frame_task_preview()
+        else:
+            self.preview_updater.restart()
+            self._update_task_preview()
+
+    ###################
+    # CoreTask methods#
+    ###################
+
+    def query_extra_data_for_test_task(self):
+
+        scene_file = self._get_scene_file_rel_path()
+
+        script_src = generate_blender_crop_file(
+            resolution=BlenderRenderTask.BLENDER_MIN_BOX,
+            borders_x=(0.0, 1.0),
+            borders_y=(0.0, 1.0),
+            use_compositing=False
+        )
+
+        extra_data = {"path_root": self.main_scene_dir,
+                      "start_task": 1,
+                      "end_task": 1,
+                      "total_tasks": 1,
+                      "outfilebasename": "testresult",
+                      "scene_file": scene_file,
+                      "script_src": script_src,
+                      "frames": [1],
+                      "output_format": "PNG"
+                      }
+
+        hash = "{}".format(random.getrandbits(128))
+
+        self.test_task_res_path = get_test_task_path(self.root_path)
+        logger.debug(self.test_task_res_path)
+        if not os.path.exists(self.test_task_res_path):
+            os.makedirs(self.test_task_res_path)
+
+        return self._new_compute_task_def(hash, extra_data, None, 0)
+
+    def _get_min_max_y(self, start_task):
+        if self.use_frames:
+            parts = int(self.total_tasks / len(self.frames))
+        else:
+            parts = self.total_tasks
+        return get_min_max_y(start_task, parts, self.res_y)
+
+    def after_test(self, results, tmp_dir):
+        return_data = dict()
+        if not results or not results.get("data"):
+            return return_data
+
+        for filename in results["data"]:
+            if not has_ext(filename, ".log"):
+                continue
+
+            with open(filename, "r") as f:
+                log_content = f.read()
+
+            log_analyser.make_log_analyses(log_content, return_data)
+
+        return return_data
+
+    def _update_preview(self, new_chunk_file_path, num_start):
+        self.preview_updater.update_preview(new_chunk_file_path, num_start)
+
+    def _update_frame_preview(self, new_chunk_file_path, frame_num, part=1,
+                              final=False):
+        num = self.frames.index(frame_num)
+        if final:
+            img = load_as_pil(new_chunk_file_path)
+            scaled = img.resize((int(round(self.res_x * self.scale_factor)),
+                                 int(round(self.res_y * self.scale_factor))),
+                                resample=Image.BILINEAR)
+
+            preview_task_file_path = self._get_preview_task_file_path(num)
+            self.last_preview_path = preview_task_file_path
+
+            scaled.save(preview_task_file_path, PREVIEW_EXT)
+            scaled.save(self._get_preview_file_path(num), PREVIEW_EXT)
+
+            scaled.close()
+            img.close()
+        else:
+            self.preview_updaters[num].update_preview(new_chunk_file_path, part)
+            self._update_frame_task_preview()
+
+    def _put_image_together(self):
+        output_file_name = u"{}".format(self.output_file, self.output_format)
+        logger.debug('_put_image_together() out: %r', output_file_name)
+        self.collected_file_names = OrderedDict(sorted(self.collected_file_names.items()))
+        if not self._use_outer_task_collector():
+            collector = CustomCollector(paste=True, width=self.res_x, height=self.res_y)
+            for file in self.collected_file_names.values():
+                collector.add_img_file(file)
+            collector.finalize().save(output_file_name, self.output_format)
+        else:
+            self._put_collected_files_together(os.path.join(self.tmp_dir, output_file_name),
+                                               self.collected_file_names.values(), "paste")
+            
+    def mark_part_on_preview(self, part, img_task, color, preview_updater, frame_index=0):
+        lower = preview_updater.get_offset(part)
+        upper = preview_updater.get_offset(part + 1)
+        res_x = preview_updater.preview_res_x
+        for i in range(0, res_x):
+                for j in range(lower, upper):
+                    img_task.putpixel((i, j), color)
+
+    def _mark_task_area(self, subtask, img_task, color, frame_index=0):
+        if not self.use_frames:
+            self.mark_part_on_preview(subtask['start_task'], img_task, color, self.preview_updater)
+        elif self.total_tasks <= len(self.frames):
+            for i in range(0, int(math.floor(self.res_x * self.scale_factor))):
+                for j in range(0, int(math.floor(self.res_y * self.scale_factor))):
+                    img_task.putpixel((i, j), color)
+        else:
+            parts = int(self.total_tasks / len(self.frames))
+            pu = self.preview_updaters[frame_index]
+            part = (subtask['start_task'] - 1) % parts + 1
+            self.mark_part_on_preview(part, img_task, color, pu)
+
+    def _put_frame_together(self, frame_num, num_start):
+        directory = os.path.dirname(self.output_file)
+        output_file_name = os.path.join(directory, self._get_output_name(frame_num))
+        frame_key = unicode(frame_num)
+        collected = self.frames_given[frame_key]
+        collected = OrderedDict(sorted(collected.items()))
+        if not self._use_outer_task_collector():
+            collector = CustomCollector(paste=True, width=self.res_x, height=self.res_y)
+            for file in collected.values():
+                collector.add_img_file(file)
+            collector.finalize().save(output_file_name, self.output_format)
+        else:
+            self._put_collected_files_together(output_file_name, collected.values(), "paste")
+        self.collected_file_names[frame_num] = output_file_name
+        self._update_frame_preview(output_file_name, frame_num, final=True)
+        self._update_frame_task_preview()
+
+
+class BlenderRenderTaskBuilder(FrameRenderingTaskBuilder):
+    """ Build new Blender tasks using RenderingTaskDefintions and BlenderRendererOptions as taskdefinition
+    renderer options
+    """
+    TASK_CLASS = BlenderRenderTask
+    DEFAULTS = BlenderDefaults
+
+    @classmethod
+    def build_dictionary(cls, definition):
+        parent = super(BlenderRenderTaskBuilder, cls)
+
+        dictionary = parent.build_dictionary(definition)
+        dictionary[u'options'][u'compositing'] = definition.options.compositing
+        return dictionary
+
+    @classmethod
+    def build_full_definition(cls, task_type, dictionary):
+        parent = super(BlenderRenderTaskBuilder, cls)
+        options = dictionary[u'options']
+
+        definition = parent.build_full_definition(task_type, dictionary)
+        definition.options.compositing = options.get('compositing', False)
+        return definition
+
+
+class CustomCollector(RenderingTaskCollector):
+    def __init__(self, paste=False, width=1, height=1):
+        RenderingTaskCollector.__init__(self, paste, width, height)
+        self.current_offset = 0
+    
+    def _paste_image(self, final_img, new_part, num):
+        img_offset = Image.new("RGB", (self.width, self.height))
+        offset = self.current_offset
+        _, new_img_res_y = new_part.size
+        self.current_offset += new_img_res_y
+        img_offset.paste(new_part, (0, offset))
+        result = ImageChops.add(final_img, img_offset)
+        img_offset.close()
+        return result
+
+
+def generate_expected_offsets(parts, res_x, res_y):
+    logger.debug('generate_expected_offsets(%r, %r, %r)', parts, res_x, res_y)
+    # returns expected offsets for preview; the highest value is preview's height
+    scale_factor = __scale_factor(res_x, res_y)
+    expected_offsets = [0]
+    previous_end = 0
+    for i in range(1, parts + 1):
+        low, high = get_min_max_y(i, parts, res_y) 
+        low *= scale_factor * res_y
+        high *= scale_factor * res_y
+        height = int(math.floor(high - low))
+        expected_offsets.append(previous_end)
+        previous_end += height
+    
+    expected_offsets.append(previous_end)
+    return expected_offsets
+
+
+def get_min_max_y(task_num, parts, res_y):
+    if res_y % parts == 0:
+        min_y = (parts - task_num) * (1.0 / parts)
+        max_y = (parts - task_num + 1) * (1.0 / parts)
+    else:
+        ceiling_height = int(math.ceil(res_y / parts))
+        ceiling_subtasks = parts - (ceiling_height * parts - res_y)
+        if task_num > ceiling_subtasks:
+            min_y = (parts - task_num) * (ceiling_height - 1) / res_y
+            max_y = (parts - task_num + 1) * (ceiling_height - 1) / res_y
+        else:
+            min_y = (parts - ceiling_subtasks) * (ceiling_height - 1)
+            min_y += (ceiling_subtasks - task_num) * ceiling_height
+            min_y = min_y / res_y
+
+            max_y = (parts - ceiling_subtasks) * (ceiling_height - 1)
+            max_y += (ceiling_subtasks - task_num + 1) * ceiling_height
+            max_y = max_y / res_y
+    return min_y, max_y
+
+
+def __scale_factor(res_x, res_y):
+    preview_x = PREVIEW_X
+    preview_y = PREVIEW_Y
+    if res_x != 0 and res_y != 0:
+        if res_x / res_y > preview_x / preview_y:
+            scale_factor = preview_x / res_x
+        else:
+            scale_factor = preview_y / res_y
+        scale_factor = min(1.0, scale_factor)
+    else:
+        scale_factor = 1.0
+    return scale_factor
+    
+
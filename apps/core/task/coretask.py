from __future__ import division
import copy
import logging
import os

from enum import Enum

from golem.core.common import HandleKeyError, timeout_to_deadline
from golem.core.compress import decompress
from golem.core.fileshelper import outer_dir_path
from golem.core.simpleserializer import CBORSerializer
from golem.network.p2p.node import Node
from golem.resource.resource import prepare_delta_zip, TaskResourceHeader
from golem.task.taskbase import Task, TaskHeader, TaskBuilder, result_types, resource_types
from golem.task.taskclient import TaskClient
from golem.task.taskstate import SubtaskStatus


from apps.core.task.verificator import CoreVerificator, SubtaskVerificationState

logger = logging.getLogger("apps.core")


def log_key_error(*args, **kwargs):
    logger.warning("This is not my subtask {}".format(args[1]), exc_info=True)
    return False


class AcceptClientVerdict(Enum):
    ACCEPTED = 0
    REJECTED = 1
    SHOULD_WAIT = 2


MAX_PENDING_CLIENT_RESULTS = 1


class TaskTypeInfo(object):
    """ Information about task that allows to define and build a new task,
    display outputs and previews. """

    def __init__(self, name, definition, defaults, options, task_builder_type,
                 dialog=None, dialog_controller=None):
        self.name = name
        self.defaults = defaults
        self.options = options
        self.definition = definition
        self.task_builder_type = task_builder_type
        self.dialog = dialog
        self.dialog_controller = dialog_controller
        self.output_formats = []
        self.output_file_ext = []

    @classmethod
    def get_task_num_from_pixels(cls, x, y, definition, total_subtasks,
                                 output_num=1):
        return 0

    @classmethod
    def get_task_border(cls, subtask, definition, total_subtask, output_num=1):
        return []


class CoreTask(Task):

    VERIFICATOR_CLASS = CoreVerificator
    handle_key_error = HandleKeyError(log_key_error)

    ################
    # Task methods #
    ################

    def __init__(self, src_code, task_definition, node_name, environment, resource_size=0,
                 owner_address="", owner_port=0, owner_key_id="",
                 max_pending_client_results=MAX_PENDING_CLIENT_RESULTS):
        """Create more specific task implementation

        """

        self.task_definition = task_definition
        task_timeout = task_definition.full_task_timeout
        deadline = timeout_to_deadline(task_timeout)
        th = TaskHeader(
            node_name=node_name,
            task_id=task_definition.task_id,
            task_owner_address=owner_address,
            task_owner_port=owner_port,
            task_owner_key_id=owner_key_id,
            environment=environment,
            task_owner=Node(),
            deadline=deadline,
            subtask_timeout=task_definition.subtask_timeout,
            resource_size=resource_size,
            estimated_memory=task_definition.estimated_memory,
            max_price=task_definition.max_price,
            docker_images=task_definition.docker_images,
        )

        Task.__init__(self, th, src_code)

        self.task_resources = list()

        self.total_tasks = 0
        self.last_task = 0

        self.num_tasks_received = 0
        self.subtasks_given = {}
        self.num_failed_subtasks = 0

        self.full_task_timeout = task_timeout
        self.counting_nodes = {}

        self.root_path = None

        self.stdout = {}  # for each subtask keep info about stdout received from computing node
        self.stderr = {}  # for each subtask keep info about stderr received from computing node
        self.results = {}  # for each subtask keep info about files containing results

        self.res_files = {}
        self.tmp_dir = None
        self.verificator = self.VERIFICATOR_CLASS()
        self.max_pending_client_results = max_pending_client_results

    def is_docker_task(self):
        return hasattr(self.header, 'docker_images') and len(self.header.docker_images) > 0

    def initialize(self, dir_manager):
        self.tmp_dir = dir_manager.get_task_temporary_dir(self.header.task_id, create=True)
        self.verificator.tmp_dir = self.tmp_dir

    def needs_computation(self):
        return (self.last_task != self.total_tasks) or (self.num_failed_subtasks > 0)

    def finished_computation(self):
        return self.num_tasks_received == self.total_tasks

    def computation_failed(self, subtask_id):
        self._mark_subtask_failed(subtask_id)

    def computation_finished(self, subtask_id, task_result, result_type=0):
        if not self.should_accept(subtask_id):
            logger.info("Not accepting results for {}".format(subtask_id))
            return
        self.interpret_task_results(subtask_id, task_result, result_type)
        result_files = self.results.get(subtask_id)
        ver_state = self.verificator.verify(subtask_id, self.subtasks_given.get(subtask_id),
                                            result_files, self)
        if ver_state == SubtaskVerificationState.VERIFIED:
            self.accept_results(subtask_id, result_files)
        # TODO Add support for different verification states
        else:
            self.computation_failed(subtask_id)

    def accept_results(self, subtask_id, result_files):
        self.subtasks_given[subtask_id]['status'] = SubtaskStatus.finished

    @handle_key_error
    def verify_subtask(self, subtask_id):
        return self.subtasks_given[subtask_id]['status'] == SubtaskStatus.finished

    def verify_task(self):
        return self.finished_computation()

    def get_total_tasks(self):
        return self.total_tasks

    def get_active_tasks(self):
        return self.last_task

    def get_tasks_left(self):
        return (self.total_tasks - self.last_task) + self.num_failed_subtasks

    def restart(self):
        for subtask_id in self.subtasks_given.keys():
            self.restart_subtask(subtask_id)

    @handle_key_error
    def restart_subtask(self, subtask_id):
        subtask_info = self.subtasks_given[subtask_id]
        was_failure_before = subtask_info['status'] in [SubtaskStatus.failure,
                                                        SubtaskStatus.resent]

        if subtask_info['status'] == SubtaskStatus.starting:
            self._mark_subtask_failed(subtask_id)
        elif subtask_info['status'] == SubtaskStatus.finished:
            self._mark_subtask_failed(subtask_id)
            tasks = subtask_info['end_task'] - subtask_info['start_task'] + 1
            self.num_tasks_received -= tasks

        if not was_failure_before:
            subtask_info['status'] = SubtaskStatus.restarted

    def abort(self):
        pass

    def get_progress(self):
        if self.total_tasks == 0:
            return 0.0
        return self.num_tasks_received / self.total_tasks

    def get_resources(self, resource_header, resource_type=0, tmp_dir=None):

        dir_name = self._get_resources_root_dir()
        if tmp_dir is None:
            tmp_dir = self.tmp_dir

        if os.path.exists(dir_name):
            if resource_type == resource_types["zip"]:
                return prepare_delta_zip(dir_name, resource_header, tmp_dir, self.task_resources)

            elif resource_type == resource_types["parts"]:
                return TaskResourceHeader.build_parts_header_delta_from_chosen(resource_header,
                                                                               dir_name,
                                                                               self.res_files)
            elif resource_type == resource_types["hashes"]:
                return copy.copy(self.task_resources)

        return None

    def update_task_state(self, task_state):
        pass

    @handle_key_error
    def get_trust_mod(self, subtask_id):
        return 1.0

    def add_resources(self, res_files):
        self.res_files = res_files

    def get_stderr(self, subtask_id):
        return self.stderr.get(subtask_id, "")

    def get_stdout(self, subtask_id):
        return self.stdout.get(subtask_id, "")

    def get_results(self, subtask_id):
        return self.results.get(subtask_id, [])

    #########################
    # Specific task methods #
    #########################

    def interpret_task_results(self, subtask_id, task_results, result_type, sort=True):
        """Filter out ".log" files from received results. Log files should represent
        stdout and stderr from computing machine. Other files should represent subtask results.
        :param subtask_id: id of a subtask for which results are received
        :param task_results: it may be a list of files, if result_type is equal to
        result_types["files"] or it may be a cbor serialized zip file containing all files,
        if result_type is equal to result_types["data"]
        :param result_type: a number from result_types, it may represents data format or files
        format
        :param bool sort: *default: True* Sort results, if set to True
        """
        self.stdout[subtask_id] = ""
        self.stderr[subtask_id] = ""
        tr_files = self.load_task_results(task_results, result_type, subtask_id)
        self.results[subtask_id] = self.filter_task_results(tr_files, subtask_id)
        if sort:
            self.results[subtask_id].sort()

    def result_incoming(self, subtask_id):
        self.counting_nodes[self.subtasks_given[subtask_id]['node_id']].finish()

    def query_extra_data_for_test_task(self):
        return None  # Implement in derived methods

    def load_task_results(self, task_result, result_type, subtask_id):
        """ Change results to a list of files. If result_type is equal to result_types["files"} this
        function only return task_results without making any changes. If result_type is equal to
        result_types["data"] tham task_result is cbor and unzipped and files are saved in tmp_dir.
        :param task_result: list of files of cbor serialized ziped file with files
        :param result_type: result_types element
        :param str subtask_id:
        :return:
        """
        if result_type == result_types['data']:
            output_dir = os.path.join(self.tmp_dir, subtask_id)
            if not os.path.exists(output_dir):
                os.makedirs(output_dir)
            return [self._unpack_task_result(trp, output_dir) for trp in task_result]
        elif result_type == result_types['files']:
            return task_result
        else:
            logger.error("Task result type not supported {}".format(result_type))
            self.stderr[subtask_id] = "[GOLEM] Task result {} not supported".format(result_type)
            return []

    def filter_task_results(self, task_results, subtask_id, log_ext=".log", err_log_ext="err.log"):
        """ From a list of files received in task_results, return only files that don't
        have extension <log_ext> or <err_log_ext>. File with log_ext is saved as stdout
        for this subtask (only one file is currently supported). File with err_log_ext is save
        as stderr for this subtask (only one file is currently supported).
        :param list task_results: list of files
        :param str subtask_id: if of a given subtask
        :param str log_ext: extension that stdout files have
        :param str err_log_ext: extension that stderr files have
        :return:
        """

        filtered_task_results = []
        for tr in task_results:
            if tr.endswith(err_log_ext):
                self.stderr[subtask_id] = tr
            elif tr.endswith(log_ext):
                self.stdout[subtask_id] = tr
            else:
                try:
                    new_tr = outer_dir_path(tr)
                    if os.path.isfile(new_tr):
                        os.remove(new_tr)
                    os.rename(tr, new_tr)
                    filtered_task_results.append(new_tr)
                except (IOError, OSError) as err:
                    logger.warning("Problem with moving file {} to new location: {}".format(tr,
                                                                                            err))

        return filtered_task_results

<<<<<<< HEAD
    def after_test(self, results, tmp_dir, time_spent):
        return dict()
=======
    def after_test(self, results, tmp_dir):
        return {}
>>>>>>> dfb6f203

    def notify_update_task(self):
        for l in self.listeners:
            l.notify_update_task(self.header.task_id)

    @handle_key_error
    def should_accept(self, subtask_id):
        if self.subtasks_given[subtask_id]['status'] != SubtaskStatus.starting:
            return False
        return True

    @staticmethod
    def _interpret_log(log):
        if log is None:
            return ""
        if not os.path.isfile(log):
            return log
        try:
            with open(log) as f:
                res = f.read()
            return res
        except IOError as err:
            logger.error("Can't read file {}: {}".format(log, err))
            return ""

    @handle_key_error
    def _mark_subtask_failed(self, subtask_id):
        self.subtasks_given[subtask_id]['status'] = SubtaskStatus.failure
        self.counting_nodes[self.subtasks_given[subtask_id]['node_id']].reject()
        self.num_failed_subtasks += 1

    def _unpack_task_result(self, trp, output_dir):
        tr = CBORSerializer.loads(trp)
        with open(os.path.join(output_dir, tr[0]), "wb") as fh:
            fh.write(decompress(tr[1]))
        return os.path.join(output_dir, tr[0])

    def _get_resources_root_dir(self):
        prefix = os.path.commonprefix(self.task_resources)
        return os.path.dirname(prefix)

    def _accept_client(self, node_id):
        client = TaskClient.assert_exists(node_id, self.counting_nodes)
        finishing = client.finishing()
        max_finishing = self.max_pending_client_results

        if client.rejected():
            return AcceptClientVerdict.REJECTED
        elif finishing >= max_finishing or client.started() - finishing >= max_finishing:
            return AcceptClientVerdict.SHOULD_WAIT

        client.start()
        return AcceptClientVerdict.ACCEPTED


class CoreTaskBuilder(TaskBuilder):
    TASK_CLASS = CoreTask

    def __init__(self, node_name, task_definition, root_path, dir_manager):
        super(CoreTaskBuilder, self).__init__()
        self.task_definition = task_definition
        self.node_name = node_name
        self.root_path = root_path
        self.dir_manager = dir_manager
        self.src_code = ""
        self.environment = None

    def build(self):
        task = self.TASK_CLASS(**self.get_task_kwargs())
        return task

    def get_task_kwargs(self, **kwargs):
        kwargs["src_code"] = self.src_code
        kwargs["task_definition"] = self.task_definition
        kwargs["node_name"] = self.node_name
        kwargs["environment"] = self.environment
        return kwargs<|MERGE_RESOLUTION|>--- conflicted
+++ resolved
@@ -316,13 +316,8 @@
 
         return filtered_task_results
 
-<<<<<<< HEAD
-    def after_test(self, results, tmp_dir, time_spent):
-        return dict()
-=======
     def after_test(self, results, tmp_dir):
         return {}
->>>>>>> dfb6f203
 
     def notify_update_task(self):
         for l in self.listeners:

import os
import time

from mock import Mock

from golem.task.taskbase import TaskBuilder, Task, ComputeTaskDef
from golem.tools.testdirfixture import TestDirFixture
from gnr.application import GNRGui
from gnr.customizers.renderingadmmainwindowcustomizer import RenderingAdmMainWindowCustomizer
from gnr.gnrapplicationlogic import GNRApplicationLogic
from gnr.ui.appmainwindow import AppMainWindow


class TTask(Task):
    def __init__(self):
        Task.__init__(self, Mock(), Mock())
        self.src_code = ""
        self.extra_data = {}
        self.test_finished = False
        self.results = None
        self.tmp_dir = None

    def query_extra_data_for_test_task(self):
        ctd = ComputeTaskDef()
        ctd.subtask_id = "xxyyzz"
        ctd.task_id = "xyz"
        ctd.working_directory = self.header.root_path
        ctd.src_code = self.src_code
        ctd.extra_data = self.extra_data
        ctd.short_description = ""
        return ctd

    def after_test(self, results, tmp_dir):
        self.test_finished = True
        self.results = results
        self.tmp_dir = tmp_dir


class TTaskBuilder(TaskBuilder):

    def __init__(self, path):
        self.path = path
        self.src_code = "output = {'data': n, 'result_type': 0}"
        self.extra_data = {"n": 421}

    def build(self):
        t = TTask()
        t.header.node_name = "node1"
        t.header.task_id = "xyz"
        t.header.root_path = self.path
        t.src_code = self.src_code
        t.extra_data = self.extra_data
        return t


class TestGNRApplicationLogic(TestDirFixture):

    def test_root_path(self):
        logic = GNRApplicationLogic()
        self.assertTrue(os.path.isdir(logic.root_path))

    def test_run_test_task(self):
        logic = GNRApplicationLogic()
        logic.client = Mock()
<<<<<<< HEAD
        logic.client.get_root_path.return_value = self.path
        gnrgui = GNRGui(Mock(), AppMainWindow)
=======
        logic.client.datadir = self.path
        gnrgui = GNRGui(Mock(), AdministrationMainWindow)
>>>>>>> c778ba75
        logic.customizer = RenderingAdmMainWindowCustomizer(gnrgui.main_window, logic)
        logic.customizer.new_task_dialog_customizer = Mock()
        ts = Mock()
        files = self.additional_dir_content([1])
        ts.definition.main_program_file = files[0]
        ts.definition.renderer = "TESTTASK"
        task_type = Mock()
        ttb = TTaskBuilder(self.path)
        task_type.task_builder_type.return_value = ttb
        logic.task_types["TESTTASK"] = task_type
        logic.run_test_task(ts)
        time.sleep(0.5)
        success = logic.customizer.new_task_dialog_customizer.test_task_computation_finished.call_args[0][0]
        self.assertEqual(success, True)
        ttb.src_code = "raise Exception('some error')"
        logic.run_test_task(ts)
        time.sleep(0.5)
        success = logic.customizer.new_task_dialog_customizer.test_task_computation_finished.call_args[0][0]
        self.assertEqual(success, False)
        ttb.src_code = "print 'hello'"
        logic.run_test_task(ts)
        time.sleep(0.5)
        success = logic.customizer.new_task_dialog_customizer.test_task_computation_finished.call_args[0][0]
        self.assertEqual(success, False)
        gnrgui.app.deleteLater()<|MERGE_RESOLUTION|>--- conflicted
+++ resolved
@@ -62,13 +62,8 @@
     def test_run_test_task(self):
         logic = GNRApplicationLogic()
         logic.client = Mock()
-<<<<<<< HEAD
-        logic.client.get_root_path.return_value = self.path
         gnrgui = GNRGui(Mock(), AppMainWindow)
-=======
         logic.client.datadir = self.path
-        gnrgui = GNRGui(Mock(), AdministrationMainWindow)
->>>>>>> c778ba75
         logic.customizer = RenderingAdmMainWindowCustomizer(gnrgui.main_window, logic)
         logic.customizer.new_task_dialog_customizer = Mock()
         ts = Mock()

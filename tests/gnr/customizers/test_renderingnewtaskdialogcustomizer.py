--- conflicted
+++ resolved
@@ -1,5 +1,6 @@
+from unittest import TestCase
+
 from mock import Mock
-from unittest import TestCase
 
 from gnr.application import GNRGui
 from gnr.customizers.renderingnewtaskdialogcustomizer import RenderingNewTaskDialogCustomizer
@@ -16,10 +17,5 @@
         register_rendering_task_types(logic)
         customizer = RenderingNewTaskDialogCustomizer(gnrgui.main_window, logic)
         self.assertIsInstance(customizer, RenderingNewTaskDialogCustomizer)
-<<<<<<< HEAD
-        gnrgui.app.quit()
-        gnrgui.app.deleteLater()
-=======
         gnrgui.app.exit(0)
         gnrgui.app.deleteLater()
->>>>>>> 9802f9c9

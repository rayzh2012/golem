--- conflicted
+++ resolved
@@ -2,17 +2,13 @@
 import os
 from random import randrange, shuffle
 
-<<<<<<< HEAD
 from PIL import Image
 import OpenEXR, array
 
-from gnr.task.blenderrendertask import BlenderDefaults, BlenderRenderTask, PreviewUpdater
-=======
 from gnr.task.blenderrendertask import (BlenderDefaults, BlenderRenderTaskBuilder, BlenderRenderTask,
-                                        BlenderRendererOptions)
+                                        BlenderRendererOptions, PreviewUpdater)
 from gnr.renderingtaskstate import RenderingTaskDefinition
 from golem.tools.testdirfixture import TestDirFixture
->>>>>>> 7d30e117
 
 
 class TestBlenderDefaults(unittest.TestCase):
@@ -20,7 +16,6 @@
         bd = BlenderDefaults()
         self.assertTrue(os.path.isfile(bd.main_program_file))
 
-<<<<<<< HEAD
 class TestBlenderTaskDivision(unittest.TestCase):
     program_file = "example_program_file"
     open(program_file, 'w').close()
@@ -43,6 +38,7 @@
                  root_path = os.getcwd(),
                  use_frames = False,
                  frames = [1],
+                 max_price = 10,
                  engine = "CYCLES"
                  )
     
@@ -115,8 +111,6 @@
             for f in chunks_files:
                 os.remove(chunks_files[f])
             self.assertTrue(pu.perfect_match_area_y == res_y and pu.perfectly_placed_subtasks == chunks)
-                
-=======
 
 class TestBlenderRenderTaskBuilder(TestDirFixture):
     def test_build(self):
@@ -124,5 +118,4 @@
         definition.renderer_options = BlenderRendererOptions()
         builder = BlenderRenderTaskBuilder(node_name="ABC", task_definition=definition, root_path=self.path)
         blender_task = builder.build()
-        self.assertIsInstance(blender_task, BlenderRenderTask)
->>>>>>> 7d30e117
+        self.assertIsInstance(blender_task, BlenderRenderTask)
--- conflicted
+++ resolved
@@ -2,14 +2,11 @@
 
 from golem.network.p2p.node import Node
 from golem.task.taskbase import Task, TaskHeader, ComputeTaskDef
-<<<<<<< HEAD
-from golem.task.taskmanager import TaskManager, logger
-from golem.task.taskstate import SubtaskStatus, TaskStatus
-=======
+
 from golem.task.taskclient import TaskClient
 from golem.task.taskmanager import TaskManager, logger
 from golem.task.taskstate import SubtaskStatus, SubtaskState, TaskState, TaskStatus
->>>>>>> f7ede4f7
+
 from golem.tools.assertlogs import LogTestCase
 from golem.tools.testdirfixture import TestDirFixture
 
@@ -168,7 +165,7 @@
         assert ss.subtask_rem_time == 0.0
         assert ss.subtask_status == SubtaskStatus.finished
         assert tm.tasks_states["xyz"].status == TaskStatus.finished
-<<<<<<< HEAD
+
         th.task_id = "abc"
 
         t2 = TestTask(th, "print 'Hello world'", ["aabbcc"])
@@ -189,8 +186,6 @@
         assert ss.subtask_progress == 0.0
         assert ss.subtask_status == SubtaskStatus.restarted
         assert t2.finished
-=======
->>>>>>> f7ede4f7
 
         th.task_id = "qwe"
         t3 = TestTask(th, "print 'Hello world!", ["qqwwee", "rrttyy"])

from mock import Mock

from golem.task.taskbase import Task
from golem.task.tasktester import TaskTester, logger
from golem.tools.testdirfixture import TestDirFixture
from golem.tools.assertlogs import LogTestCase


class TaskThread:
    def __init__(self, result):
        self.result = result
        self.error = False


class MemTaskThread(TaskThread):
    def __init__(self, result, memory, error):
        TaskThread.__init__(self, (result, memory))
        self.error_msg = error
        self.error = False

    def get_error(self):
        return self.error

    def get_progress(self):
        return "30%"


class TestTaskTester(TestDirFixture, LogTestCase):
    task = Task(Mock(), Mock())
    node = 'node1'
    task_name = 'task1'

    def test_init(self):
        self.task.query_extra_data_for_test_task = Mock()
        self.assertIsNotNone(TaskTester(self.task, self.path, None, None))

    def test_task_computed(self):
        result = [{"data": True}, 123]

        self.task.header.node_name = self.node
        self.task.header.task_id = self.task_name
        self.task.root_path = self.path
<<<<<<< HEAD
        self.task.after_test = lambda res, tmp_dir, est_time: {}
=======
        self.task.after_test = lambda res, tmp_dir: {}
>>>>>>> dfb6f203
        self.task.query_extra_data_for_test_task = Mock()

        tt = TaskTester(self.task, self.path, Mock(), Mock())
        tt.tmp_dir = self.path
        task_thread = TaskThread(result)
        tt.task_computed(task_thread)

        task_thread = MemTaskThread(None, 30210, "Some error")
        with self.assertLogs(logger, level=1):
            tt.task_computed(task_thread)
        tt.error_callback.assert_called_with("Some error")

        task_thread = MemTaskThread("result", 2010, "Another error")
        self.assertIsNone(tt.get_progress())
        tt.tt = task_thread
        self.assertEqual(tt.get_progress(), "30%")
        task_thread.error = True
        self.assertEqual(tt.get_progress(), 0)
        tt.task_computed(task_thread)
        tt.error_callback.assert_called_with("Another error")

        self.message = ""

<<<<<<< HEAD
        def success_callback(res, est_mem, time_spent, msg, estm_time):
            self.message = "Success " + msg
=======
        def success_callback(res, est_mem, time_spent, after_test_data):
            self.message = "Success " + after_test_data["warnings"]
>>>>>>> dfb6f203

        self.task.header.node_name = self.node
        self.task.header.task_id = self.task_name
        self.task.root_path = self.path
<<<<<<< HEAD
        self.task.after_test = lambda res, tmp_dir, test_time: {"warnings": "bla ble"}
=======
        self.task.after_test = lambda res, tmp_dir: {"warnings": "bla ble"}
>>>>>>> dfb6f203
        self.task.query_extra_data_for_test_task = Mock()

        tt = TaskTester(self.task, self.path, success_callback, None)
        tt.tmp_dir = self.path
        task_thread = TaskThread(result)
        tt.task_computed(task_thread)
        self.assertTrue("bla" in self.message)
        self.assertTrue("ble" in self.message)

    def test_is_success(self):
        self.task.query_extra_data_for_test_task = Mock()
        tt = TaskTester(self.task, self.path, Mock(), Mock())
        task_thread = Mock()

        # Proper task
        task_thread.error = None
        task_thread.result = ({"data": True}, 123)
        assert tt.is_success(task_thread)

        # Task thead result first arg is not tuple
        task_thread.result = {"data": True}
        assert not tt.is_success(task_thread)
        assert task_thread.error == "Wrong result format"<|MERGE_RESOLUTION|>--- conflicted
+++ resolved
@@ -40,11 +40,8 @@
         self.task.header.node_name = self.node
         self.task.header.task_id = self.task_name
         self.task.root_path = self.path
-<<<<<<< HEAD
-        self.task.after_test = lambda res, tmp_dir, est_time: {}
-=======
         self.task.after_test = lambda res, tmp_dir: {}
->>>>>>> dfb6f203
+
         self.task.query_extra_data_for_test_task = Mock()
 
         tt = TaskTester(self.task, self.path, Mock(), Mock())
@@ -68,22 +65,15 @@
 
         self.message = ""
 
-<<<<<<< HEAD
-        def success_callback(res, est_mem, time_spent, msg, estm_time):
-            self.message = "Success " + msg
-=======
         def success_callback(res, est_mem, time_spent, after_test_data):
             self.message = "Success " + after_test_data["warnings"]
->>>>>>> dfb6f203
 
         self.task.header.node_name = self.node
         self.task.header.task_id = self.task_name
         self.task.root_path = self.path
-<<<<<<< HEAD
-        self.task.after_test = lambda res, tmp_dir, test_time: {"warnings": "bla ble"}
-=======
+
         self.task.after_test = lambda res, tmp_dir: {"warnings": "bla ble"}
->>>>>>> dfb6f203
+
         self.task.query_extra_data_for_test_task = Mock()
 
         tt = TaskTester(self.task, self.path, success_callback, None)

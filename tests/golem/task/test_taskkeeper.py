--- conflicted
+++ resolved
@@ -262,13 +262,9 @@
                       header["task_owner_port"], header["task_owner_key_id"],
                       header["environment"], header["task_owner"],
                       header["deadline"],
-<<<<<<< HEAD
-                      header["subtask_timeout"],
-                      1024, 1.0, 1000, docker_images=[])
-=======
                       header["subtask_timeout"], 1024, 1.0, 1000,
-                      header['max_price'])
->>>>>>> c7478ad5
+                      header['max_price'],
+                      docker_images=[])
 
 
 class TestCompSubtaskInfo(TestCase):

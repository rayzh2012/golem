import mock
import os
import random
import time

from golem.client import ClientTaskComputerEventListener
from golem.clientconfigdescriptor import ClientConfigDescriptor
from golem.core.common import timeout_to_deadline
from golem.task.taskbase import ComputeTaskDef
from golem.task.taskcomputer import TaskComputer, PyTaskThread, logger
from golem.testutils import DatabaseFixture, TempDirFixture
from golem.tools.ci import ci_skip
from golem.tools.assertlogs import LogTestCase


@ci_skip
class TestTaskComputer(DatabaseFixture, LogTestCase):
    def test_init(self):
        task_server = mock.MagicMock()
        task_server.get_task_computer_root.return_value = self.path
        task_server.config_desc = ClientConfigDescriptor()
        tc = TaskComputer("ABC", task_server, use_docker_machine_manager=False)
        self.assertIsInstance(tc, TaskComputer)

    def test_run(self):
        task_server = mock.MagicMock()
        task_server.config_desc = ClientConfigDescriptor()
        task_server.config_desc.task_request_interval = 0.5
        task_server.config_desc.use_waiting_for_task_timeout = True
        task_server.config_desc.waiting_for_task_timeout = 1
        task_server.config_desc.accept_tasks = True
        task_server.get_task_computer_root.return_value = self.path
        tc = TaskComputer("ABC", task_server, use_docker_machine_manager=False)
        self.assertFalse(tc.counting_task)
        self.assertEqual(len(tc.current_computations), 0)
        self.assertIsNone(tc.waiting_for_task)
        tc.last_task_request = 0
        tc.run()
        task_server.request_task.assert_called_with()
        task_server.request_task = mock.MagicMock()
        task_server.config_desc.accept_tasks = False
        tc2 = TaskComputer("DEF", task_server, use_docker_machine_manager=False)
        tc2.counting_task = False
        tc2.current_computations = []
        tc2.waiting_for_task = None
        tc2.last_task_request = 0

        tc2.run()
        task_server.request_task.assert_not_called()

        tc2.runnable = True
        tc2.compute_tasks = True
        tc2.waiting_for_task = False
        tc2.counting_task = False

        tc2.last_task_request = 0
        tc2.current_computations = []

        tc2.run()

        assert task_server.request_task.called

        task_server.request_task.called = False

        tc2.waiting_for_task = 'xxyyzz'
        tc2.use_waiting_ttl = True
        tc2.last_checking = 10 ** 10

        tc2.run()
        tc2.session_timeout()

    def test_resource_failure(self):
        task_server = mock.MagicMock()
        task_server.config_desc = ClientConfigDescriptor()
        tc = TaskComputer("ABC", task_server, use_docker_machine_manager=False)

        task_id = 'xyz'
        subtask_id = 'xxyyzz'

        tc.task_resource_failure(task_id, 'reason')
        assert not task_server.send_task_failed.called

        tc.task_to_subtask_mapping[task_id] = subtask_id
        tc.assigned_subtasks[subtask_id] = mock.Mock()

        tc.task_resource_failure(task_id, 'reason')
        assert task_server.send_task_failed.called

        tc.resource_request_rejected(subtask_id, 'reason')

    def test_computation(self):
        task_server = mock.MagicMock()
        task_server.get_task_computer_root.return_value = self.path
        task_server.config_desc = ClientConfigDescriptor()
        tc = TaskComputer("ABC", task_server, use_docker_machine_manager=False)

        ctd = ComputeTaskDef()
        ctd.task_id = "xyz"
        ctd.subtask_id = "xxyyzz"
        ctd.return_address = "10.10.10.10"
        ctd.return_port = 10203
        ctd.key_id = "key"
        ctd.task_owner = "owner"
        ctd.src_code = "cnt=0\nfor i in range(10000):\n\tcnt += 1\n" \
                       "output={'data': cnt, 'result_type': 0}"
        ctd.extra_data = {}
        ctd.short_description = "add cnt"
        ctd.deadline = timeout_to_deadline(10)
        self.assertEqual(len(tc.assigned_subtasks), 0)
        tc.task_given(ctd)
        self.assertEqual(tc.assigned_subtasks["xxyyzz"], ctd)
        self.assertLessEqual(tc.assigned_subtasks["xxyyzz"].deadline,
                             timeout_to_deadline(10))
        self.assertEqual(tc.task_to_subtask_mapping["xyz"], "xxyyzz")
        rr = tc.task_server.request_resource
        rr.assert_called_with("xyz",
                              tc.resource_manager.get_resource_header("xyz"),
                              "10.10.10.10", 10203, "key", "owner")
        assert tc.task_resource_collected("xyz")
        tc.task_server.unpack_delta.assert_called_with(
            tc.dir_manager.get_task_resource_dir("xyz"), None, "xyz")
        assert len(tc.current_computations) == 0
        assert tc.assigned_subtasks.get("xxyyzz") is None
        task_server.send_task_failed.assert_called_with("xxyyzz", "xyz",
                                                        "Host direct task " +
                                                        "not supported",
                                                        "10.10.10.10", 10203,
                                                        "key", "owner", "ABC")

        tc.support_direct_computation = True
        tc.task_given(ctd)
        assert tc.task_resource_collected("xyz")
        assert not tc.waiting_for_task
        assert len(tc.current_computations) == 1
        self.__wait_for_tasks(tc)

        prev_task_failed_count = task_server.send_task_failed.call_count
        self.assertFalse(tc.counting_task)
        self.assertEqual(len(tc.current_computations), 0)
        self.assertIsNone(tc.assigned_subtasks.get("xxyyzz"))
        assert task_server.send_task_failed.call_count == prev_task_failed_count
        self.assertTrue(task_server.send_results.called)
        args = task_server.send_results.call_args[0]
        self.assertEqual(args[0], "xxyyzz")
        self.assertEqual(args[1], "xyz")
        self.assertEqual(args[2]["data"], 10000)
        self.assertGreater(args[3], 0)
        self.assertLess(args[3], 10)
        self.assertEqual(args[4], "10.10.10.10")
        self.assertEqual(args[5], 10203)
        self.assertEqual(args[6], "key")
        self.assertEqual(args[7], "owner")
        self.assertEqual(args[8], "ABC")

        ctd.subtask_id = "aabbcc"
        ctd.src_code = "raise Exception('some exception')"
        ctd.deadline = timeout_to_deadline(5)
        tc.task_given(ctd)
        self.assertEqual(tc.assigned_subtasks["aabbcc"], ctd)
        self.assertLessEqual(tc.assigned_subtasks["aabbcc"].deadline,
                             timeout_to_deadline(5))
        self.assertEqual(tc.task_to_subtask_mapping["xyz"], "aabbcc")
        rr = tc.task_server.request_resource
        rr.assert_called_with("xyz",
                              tc.resource_manager.get_resource_header("xyz"),
                              "10.10.10.10", 10203, "key", "owner")
        self.assertTrue(tc.task_resource_collected("xyz"))
        self.__wait_for_tasks(tc)

        self.assertFalse(tc.counting_task)
        self.assertEqual(len(tc.current_computations), 0)
        self.assertIsNone(tc.assigned_subtasks.get("aabbcc"))
        task_server.send_task_failed.assert_called_with("aabbcc", "xyz",
                                                        'some exception',
                                                        "10.10.10.10",
                                                        10203, "key", "owner",
                                                        "ABC")

        ctd.subtask_id = "aabbcc2"
        ctd.src_code = "print('Hello world')"
        ctd.timeout = timeout_to_deadline(5)
        tc.task_given(ctd)
        self.assertTrue(tc.task_resource_collected("xyz"))
        self.__wait_for_tasks(tc)

        task_server.send_task_failed.assert_called_with("aabbcc2", "xyz",
                                                        "Wrong result format",
                                                        "10.10.10.10", 10203,
                                                        "key", "owner", "ABC")

        ctd.subtask_id = "xxyyzz2"
        ctd.timeout = timeout_to_deadline(1)
        tc.task_given(ctd)
        self.assertTrue(tc.task_resource_collected("xyz"))
        tt = tc.current_computations[0]
        tc.task_computed(tc.current_computations[0])
        self.assertEqual(len(tc.current_computations), 0)
        task_server.send_task_failed.assert_called_with("xxyyzz2", "xyz",
                                                        "Wrong result format",
                                                        "10.10.10.10", 10203,
                                                        "key", "owner", "ABC")
        tt.end_comp()
        time.sleep(0.5)
        if tt.is_alive():
            tt.join(timeout=5)

    def test_change_config(self):
        task_server = mock.MagicMock()
        task_server.config_desc = ClientConfigDescriptor()

        tc = TaskComputer("ABC", task_server, use_docker_machine_manager=False)
        tc.docker_manager = mock.Mock()

        tc.use_docker_machine_manager = False
        tc.change_config(mock.Mock(), in_background=False)
        assert not tc.docker_manager.update_config.called

        tc.use_docker_machine_manager = True
        tc.docker_manager.update_config = lambda x, y, z: x()

        tc.counting_task = True
        tc.change_config(mock.Mock(), in_background=False)

        tc.docker_manager.update_config = lambda x, y, z: y()

        tc.counting_task = False
        tc.change_config(mock.Mock(), in_background=False)

    def test_event_listeners(self):
        client = mock.Mock()
        task_server = mock.MagicMock()
        task_server.config_desc = ClientConfigDescriptor()
        tc = TaskComputer("ABC", task_server, use_docker_machine_manager=False)

        tc.lock_config(True)
        tc.lock_config(False)

        listener = ClientTaskComputerEventListener(client)
        tc.register_listener(listener)

        tc.lock_config(True)
        client.lock_config.assert_called_with(True)

        tc.lock_config(False)
        client.lock_config.assert_called_with(False)

    @staticmethod
    def __wait_for_tasks(tc):
        [t.join() for t in tc.current_computations]

    def test_request_rejected(self):
        task_server = mock.MagicMock()
        tc = TaskComputer("ABC", task_server, use_docker_machine_manager=False)
        with self.assertLogs(logger, level="INFO"):
            tc.task_request_rejected("xyz", "my rejection reason")


@ci_skip
class TestTaskThread(DatabaseFixture):
    def test_thread(self):
        ts = mock.MagicMock()
        ts.config_desc = ClientConfigDescriptor()
        tc = TaskComputer("ABC", ts, use_docker_machine_manager=False)
        tc.counting_task = True
        tc.waiting_for_task = None
        tt = self._new_task_thread(tc)

        tt.run()
        self.assertGreater(tt.end_time - tt.start_time, 0)
        self.assertLess(tt.end_time - tt.start_time, 20)
        self.assertTrue(tc.counting_task)

    def test_fail(self):
        first_error_msg = "First error message"
        second_error_msg = "Second error message"

        tt = self._new_task_thread(mock.Mock())
        tt._fail(first_error_msg)

        assert tt.error is True
        assert tt.done is True
        assert tt.error_msg == first_error_msg

        tt._fail(second_error_msg)
        assert tt.error is True
        assert tt.done is True
        assert tt.error_msg == first_error_msg

    def _new_task_thread(self, task_computer):
        files = self.additional_dir_content([0, [1], [1], [1], [1]])
        src_code = """
                   cnt = 0
                   for i in range(1000000):
                       cnt += 1
                   output = cnt
                   """

        return PyTaskThread(task_computer,
                            subtask_id="xxyyzz",
                            working_directory=self.path,
                            src_code=src_code,
                            extra_data={},
                            short_desc="hello thread",
                            res_path=os.path.dirname(files[0]),
                            tmp_path=os.path.dirname(files[1]),
                            timeout=20)


class TestTaskMonitor(DatabaseFixture):
    def test_task_computed(self):
        """golem.monitor signal"""
        from golem.monitor.model.nodemetadatamodel import NodeMetadataModel
        from golem.monitor.monitor import SystemMonitor
        from golem.monitorconfig import MONITOR_CONFIG
<<<<<<< HEAD
        monitor = SystemMonitor(NodeMetadataModel("CLIID", "SESSID", "hackix",
                                                  "3.1337", "Descr",
                                                  ClientConfigDescriptor()),
                                MONITOR_CONFIG)
=======
        monitor = SystemMonitor(NodeMetadataModel("CLIID", "SESSID", "hackix", "3.1337", config_desc()), MONITOR_CONFIG)
>>>>>>> 6005c30e
        task_server = mock.MagicMock()
        task_server.config_desc = ClientConfigDescriptor()
        task = TaskComputer("ABC", task_server,
                            use_docker_machine_manager=False)

        task_thread = mock.MagicMock()
        task_thread.start_time = time.time()
        duration = random.randint(1, 100)
        task_thread.end_time = task_thread.start_time + duration

        def prepare():
            subtask = mock.MagicMock()
            subtask_id = random.randint(3000, 4000)
            task.assigned_subtasks[subtask_id] = subtask
            task_thread.subtask_id = subtask_id

        def check(expected):
            with mock.patch('golem.monitor.monitor.SenderThread.send') \
                    as mock_send:
                task.task_computed(task_thread)
                self.assertEqual(mock_send.call_count, 1)
                result = mock_send.call_args[0][0].dict_repr()
                for key in ('cliid', 'sessid', 'timestamp'):
                    del result[key]
                expected_d = {
                    'type': 'ComputationTime',
                    'success': expected,
                    'value': duration,
                }
                self.assertEqual(expected_d, result)

        # error case
        prepare()
        task_thread.error = True
        check(False)

        # success case
        prepare()
        task_thread.error = False
        task_thread.error_msg = None
        task_thread.result = {'data': 'oh senora!!!',
                              'result_type': 'Cadencia da Vila'}
        check(True)

        # default case (error)
        prepare()
        task_thread.result = None
        check(False)<|MERGE_RESOLUTION|>--- conflicted
+++ resolved
@@ -312,14 +312,10 @@
         from golem.monitor.model.nodemetadatamodel import NodeMetadataModel
         from golem.monitor.monitor import SystemMonitor
         from golem.monitorconfig import MONITOR_CONFIG
-<<<<<<< HEAD
         monitor = SystemMonitor(NodeMetadataModel("CLIID", "SESSID", "hackix",
-                                                  "3.1337", "Descr",
+                                                  "3.1337",
                                                   ClientConfigDescriptor()),
                                 MONITOR_CONFIG)
-=======
-        monitor = SystemMonitor(NodeMetadataModel("CLIID", "SESSID", "hackix", "3.1337", config_desc()), MONITOR_CONFIG)
->>>>>>> 6005c30e
         task_server = mock.MagicMock()
         task_server.config_desc = ClientConfigDescriptor()
         task = TaskComputer("ABC", task_server,

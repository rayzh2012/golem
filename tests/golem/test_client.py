--- conflicted
+++ resolved
@@ -229,19 +229,6 @@
         self.assertIsNotNone(meta)
         self.assertEqual(meta, dict())
 
-<<<<<<< HEAD
-=======
-    def test_description(self, *_):
-        self.client = Client(datadir=self.path, transaction_system=False,
-                             connect_to_known_hosts=False, use_docker_machine_manager=False,
-                             use_monitor=False)
-
-        self.assertEqual(self.client.get_description(), "")
-        desc = "ADVANCE DESCRIPTION\n\tSOME TEXT"
-        self.client.change_description(desc)
-        self.assertEqual(self.client.get_description(), desc)
-
->>>>>>> 438de66e
     @unittest.skip('IPFS metadata is currently disabled')
     def test_interpret_metadata(self, *_):
         from golem.network.ipfs.daemon_manager import IPFSDaemonManager

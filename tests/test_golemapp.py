--- conflicted
+++ resolved
@@ -41,26 +41,25 @@
                 assert '-u' not in sys.argv
 
 
-<<<<<<< HEAD
 
-    @patch.object(startapp, 'start_app')
-    @patch('twisted.internet.reactor', create=True)
-    def test_start_gui(self, reactor, start_app):
-        runner = CliRunner()
-        runner.invoke(start, ['--datadir', self.path], catch_exceptions=False)
-        assert start_app.called
-        runner.invoke(start, ['--gui', '--datadir', self.path], catch_exceptions=False)
-        assert start_app.called
-
-    @patch('golemapp.OptNode')
-    @patch.object(startgui, 'start_gui')
-    @patch.object(sys, 'modules')
-    def test_start_node(self, modules, start_gui, node_class):
-        runner = CliRunner()
-        runner.invoke(start, ['--qt', '-r', '127.0.0.1:50000'], catch_exceptions=False)
-        assert start_gui.called
-
-    @patch.object(startapp, 'start_app')
+    # @patch.object(startapp, 'start_app')
+    # @patch('twisted.internet.reactor', create=True)
+    # def test_start_gui(self, reactor, start_app):
+    #     runner = CliRunner()
+    #     runner.invoke(start, ['--datadir', self.path], catch_exceptions=False)
+    #     assert start_app.called
+    #     runner.invoke(start, ['--gui', '--datadir', self.path], catch_exceptions=False)
+    #     assert start_app.called
+    #
+    # @patch('golemapp.OptNode')
+    # @patch.object(startgui, 'start_gui')
+    # @patch.object(sys, 'modules')
+    # def test_start_node(self, modules, start_gui, node_class):
+    #     runner = CliRunner()
+    #     runner.invoke(start, ['--qt', '-r', '127.0.0.1:50000'], catch_exceptions=False)
+    #     assert start_gui.called
+    #
+    # @patch.object(startapp, 'start_app')
     def test_patch_protocol_id(self, start_app):
         from golem.core.variables import PROTOCOL_ID
         runner = CliRunner()
@@ -74,8 +73,4 @@
 
         assert start_app.called
         assert PROTOCOL_ID.P2P_ID == 123456 \
-               and PROTOCOL_ID.TASK_ID == 123456
-=======
-    def tearDown(self):
-        super(TestGolemApp, self).tearDown()
->>>>>>> 63c88772
+               and PROTOCOL_ID.TASK_ID == 123456
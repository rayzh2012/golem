from __future__ import print_function

import glob
import os
import shutil
import subprocess
import sys
import tempfile

import params  # This module is generated before this script is run

LUXRENDER_COMMAND = "luxconsole"
OUTPUT_DIR = "/golem/output"
WORK_DIR = "/golem/work"
RESOURCES_DIR = "/golem/resources"


def symlink_or_copy(source, target):
    try:
        os.symlink(source, target)
    except OSError:
        if os.path.isfile(source):
            if os.path.exists(target):
                os.remove(target)
            shutil.copy(source, target)
        else:
            from distutils import dir_util
            dir_util.copy_tree(source, target, update=1)


def find_flm(directory):
    if not os.path.exists(directory):
        return None
    try:
        for root, dirs, files in os.walk(directory):
            for names in files:
<<<<<<< HEAD
                if names.upper().endswith() == ".FLM":
=======
                if names.lower().endswith(".flm"):
>>>>>>> 5c8f93da
                    return os.path.join(root,names)
    except:
        import traceback
        # Print the stack traceback
        traceback.print_exc()
        return None


def format_lux_renderer_cmd(start_task, output_basename, output_format, scene_file, num_cores):
    flm_file = find_flm(WORK_DIR)
    if flm_file is not None:
        cmd = [
            "{}".format(LUXRENDER_COMMAND),
            "{}".format(scene_file),
            "-R", "{}".format(flm_file),
            "-t", "{}".format(num_cores)
        ]
    else:
        cmd = [
            "{}".format(LUXRENDER_COMMAND),
            "{}".format(scene_file),
            "-o", "{}/{}{}.{}".format(OUTPUT_DIR, output_basename, start_task, output_format),
            "-t", "{}".format(num_cores)
        ]
    print(cmd, file=sys.stderr)
    return cmd


def exec_cmd(cmd):
    pc = subprocess.Popen(cmd)
    return pc.wait()


def run_lux_renderer_task(start_task, outfilebasename, output_format, scene_file_src,
                          scene_dir, num_cores):

    with tempfile.NamedTemporaryFile(mode="w", suffix=".lxs", dir=WORK_DIR,
                                     delete=False) as tmp_scene_file:
        tmp_scene_file.write(scene_file_src)

    # Create symlinks for all the resources from the scene dir
    # (from which scene_file_src is read) to the work dir:
    for f in os.listdir(scene_dir):
        source = os.path.join(scene_dir, f)
        target = os.path.join(WORK_DIR, f)
        symlink_or_copy(source, target)

    flm_file = find_flm(RESOURCES_DIR)
    if flm_file:
        symlink_or_copy(flm_file, os.path.join(WORK_DIR, os.path.basename(flm_file)))

    cmd = format_lux_renderer_cmd(start_task, outfilebasename, output_format,
                                  tmp_scene_file.name, num_cores)

    exit_code = exec_cmd(cmd)
    if exit_code is not 0:
        sys.exit(exit_code)
    else:
        outfile = "{}/{}{}.{}".format(OUTPUT_DIR, outfilebasename, start_task, output_format)
        if not os.path.isfile(outfile):
            flm_file = find_flm(WORK_DIR)
            print(flm_file, file=sys.stdout)
            img = flm_file[:-4] + "." + output_format.lower()
            if not os.path.isfile(img):
                print("No img produced", file=sys.stderr)
                sys.exit(-1)
            else:
                shutil.copy(img, outfile)


run_lux_renderer_task(params.start_task, params.outfilebasename, params.output_format,
                      params.scene_file_src, params.scene_dir, params.num_threads)

<|MERGE_RESOLUTION|>--- conflicted
+++ resolved
@@ -1,6 +1,5 @@
 from __future__ import print_function
 
-import glob
 import os
 import shutil
 import subprocess
@@ -34,12 +33,8 @@
     try:
         for root, dirs, files in os.walk(directory):
             for names in files:
-<<<<<<< HEAD
-                if names.upper().endswith() == ".FLM":
-=======
-                if names.lower().endswith(".flm"):
->>>>>>> 5c8f93da
-                    return os.path.join(root,names)
+                if names.upper().endswith(".FLM"):
+                    return os.path.join(root, names)
     except:
         import traceback
         # Print the stack traceback

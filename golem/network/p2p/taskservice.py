--- conflicted
+++ resolved
@@ -93,12 +93,8 @@
                                 decoded, peer.remote_pubkey)
                     return peer.protocols.get(protocol)
             except Exception as exc:
-<<<<<<< HEAD
-                logger.info('Invalid pubkey: %r %s', peer.remote_pubkey, exc)
-=======
                 logger.debug('Session public key "%r" error: %r',
                              peer.remote_pubkey, exc)
->>>>>>> 74885989
 
     # FIXME: Discover peer addresses if none were provided
     def connect(self, pubkey, addresses):

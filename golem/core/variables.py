--- conflicted
+++ resolved
@@ -44,12 +44,8 @@
     https://docs.python.org/3/faq/programming.html#how-do-i-share-global-variables-across-modules #noqa
     https://bytes.com/topic/python/answers/19859-accessing-updating-global-variables-among-several-modules #noqa
     """
-    P2P_ID = 17
-<<<<<<< HEAD
-    TASK_ID = 17
-=======
+    P2P_ID = 18
     TASK_ID = 18
->>>>>>> 13f0c0ac
 
     @staticmethod
     def patch_protocol_id(ctx, param, value):

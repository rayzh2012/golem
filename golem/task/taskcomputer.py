import logging
import time
from threading import Lock
# sys.path.append('../manager')

from golem.vm.vm import PythonProcVM, PythonTestVM
from golem.manager.nodestatesnapshot import TaskChunkStateSnapshot
from golem.resource.resourcesmanager import ResourcesManager
from golem.resource.dirmanager import DirManager
from golem.task.taskthread import TaskThread
from golem.docker.task_thread import DockerTaskThread


logger = logging.getLogger(__name__)


class TaskComputer(object):
    """ TaskComputer is responsible for task computations that take place in Golem application. Tasks are started
    in separate threads.
    """
    def __init__(self, node_name, task_server):
        """ Create new task computer instance
        :param node_name:
        :param task_server:
        :return:
        """
        self.node_name = node_name
        self.task_server = task_server
        self.waiting_for_task = None
        self.counting_task = False
        self.current_computations = []
        self.lock = Lock()
        self.last_task_request = time.time()
        self.task_request_frequency = task_server.config_desc.task_request_interval
        self.use_waiting_ttl = task_server.config_desc.use_waiting_for_task_timeout
        self.waiting_for_task_timeout = task_server.config_desc.waiting_for_task_timeout
        self.waiting_ttl = 0
        self.last_checking = time.time()
        self.dir_manager = DirManager(task_server.get_task_computer_root(), self.node_name)

        self.resource_manager = ResourcesManager(self.dir_manager, self)

        self.assigned_subtasks = {}
        self.task_to_subtask_mapping = {}
        self.max_assigned_tasks = 1

        self.delta = None
        self.task_timeout = None
        self.last_task_timeout_checking = None

    def task_given(self, ctd, subtask_timeout):
        if ctd.subtask_id not in self.assigned_subtasks:
            self.assigned_subtasks[ctd.subtask_id] = ctd
            self.assigned_subtasks[ctd.subtask_id].timeout = subtask_timeout
            self.task_to_subtask_mapping[ctd.task_id] = ctd.subtask_id
            self.__request_resource(ctd.task_id, self.resource_manager.get_resource_header(ctd.task_id),
                                    ctd.return_address, ctd.return_port, ctd.key_id, ctd.task_owner)
            return True
        else:
            return False

    def resource_given(self, task_id):
        if task_id in self.task_to_subtask_mapping:
            subtask_id = self.task_to_subtask_mapping[task_id]
            if subtask_id in self.assigned_subtasks:
                self.waiting_ttl = 0
                self.counting_task = True
                subtask = self.assigned_subtasks[subtask_id]
                self.__compute_task(subtask_id, subtask.docker_images,
                                    subtask.src_code, subtask.extra_data,
                                    subtask.short_description, subtask.timeout)
                self.waiting_for_task = None
                return True
            else:
                return False

    def task_resource_collected(self, task_id, unpack_delta=True):
        if task_id in self.task_to_subtask_mapping:
            subtask_id = self.task_to_subtask_mapping[task_id]
            if subtask_id in self.assigned_subtasks:
                self.waiting_ttl = 0
                self.counting_task = True
                subtask = self.assigned_subtasks[subtask_id]
                self.task_timeout = subtask.timeout
                self.last_task_timeout_checking = time.time()
<<<<<<< HEAD
                self.task_server.unpack_delta(self.dir_manager.get_task_resource_dir(task_id), self.delta, task_id)
                self.__compute_task(subtask_id, subtask.docker_images,
                                    subtask.src_code, subtask.extra_data,
                                    subtask.short_description, subtask.timeout)
=======

                if unpack_delta:
                    self.task_server.unpack_delta(self.dir_manager.get_task_resource_dir(task_id), self.delta, task_id)
                else:
                    self.task_server.client.resource_server.resource_manager

                self.__compute_task(subtask_id, self.assigned_subtasks[subtask_id].src_code,
                                    self.assigned_subtasks[subtask_id].extra_data,
                                    self.assigned_subtasks[subtask_id].short_description,
                                    self.assigned_subtasks[subtask_id].timeout)
>>>>>>> 1218e085
                self.waiting_for_task = None
                self.delta = None
                return True
            else:
                return False

    def wait_for_resources(self, task_id, delta):
        if task_id in self.task_to_subtask_mapping:
            subtask_id = self.task_to_subtask_mapping[task_id]
            if subtask_id in self.assigned_subtasks:
                self.delta = delta

    def task_request_rejected(self, task_id, reason):
        self.waiting_for_task = None
        logger.warning("Task {} request rejected: {}".format(task_id, reason))

    def resource_request_rejected(self, subtask_id, reason):
        self.waiting_for_task = None
        self.waiting_ttl = 0
        logger.warning("Task {} resource request rejected: {}".format(subtask_id, reason))
        del self.assigned_subtasks[subtask_id]

    def task_computed(self, task_thread):
        with self.lock:
            self.counting_task = False
            if task_thread.end_time is None:
                task_thread.end_time = time.time()

            time_ = task_thread.end_time - task_thread.start_time
            if task_thread in self.current_computations:
                self.current_computations.remove(task_thread)

            subtask_id = task_thread.subtask_id

            subtask = self.assigned_subtasks.get(subtask_id)
            if subtask:
                del self.assigned_subtasks[subtask_id]
            else:
                logger.error("No subtask with id {}".format(subtask_id))
                return

            if task_thread.error or task_thread.error_msg:
                self.task_server.send_task_failed(subtask_id, subtask.task_id, task_thread.error_msg,
                                                  subtask.return_address, subtask.return_port, subtask.key_id,
                                                  subtask.task_owner, self.node_name)
            elif task_thread.result and 'data' in task_thread.result and 'result_type' in task_thread.result:
                logger.info("Task {} computed".format(subtask_id))
                self.task_server.send_results(subtask_id, subtask.task_id, task_thread.result, time_, subtask.return_address,
                                              subtask.return_port, subtask.key_id, subtask.task_owner, self.node_name)
            else:
                self.task_server.send_task_failed(subtask_id, subtask.task_id, "Wrong result format",
                                                  subtask.return_address, subtask.return_port, subtask.key_id,
                                                  subtask.task_owner, self.node_name)

    def run(self):

        if self.counting_task:
            for task_thread in self.current_computations:
                task_thread.check_timeout()
            return

        if self.waiting_for_task == 0 or self.waiting_for_task is None:
            if time.time() - self.last_task_request > self.task_request_frequency:
                if len(self.current_computations) == 0:
                    self.last_task_request = time.time()
                    self.__request_task()
        elif self.use_waiting_ttl:
            time_ = time.time()
            self.waiting_ttl -= time_ - self.last_checking
            self.last_checking = time_
            if self.waiting_ttl < 0:
                self.waiting_for_task = None
                self.waiting_ttl = 0

    def get_progresses(self):
        ret = {}
        for c in self.current_computations:
            tcss = TaskChunkStateSnapshot(c.get_subtask_id(), 0.0, 0.0, c.get_progress(),
                                          c.get_task_short_desc())  # FIXME: cpu power and estimated time left
            ret[c.subtask_id] = tcss

        return ret

    def change_config(self):
        self.dir_manager = DirManager(self.task_server.get_task_computer_root(), self.node_name)
        self.resource_manager = ResourcesManager(self.dir_manager, self)
        self.task_request_frequency = self.task_server.config_desc.task_request_interval
        self.use_waiting_ttl = self.task_server.config_desc.use_waiting_for_task_timeout
        self.waiting_for_task_timeout = self.task_server.config_desc.waiting_for_task_timeout

    def session_timeout(self):
        if self.counting_task:
            return
        else:
            self.waiting_for_task = None
            self.waiting_ttl = 0

    def increase_request_trust(self, subtask_id):
        with self.lock:
            self.increase_trust_val = True

    def __request_task(self):
        self.waiting_ttl = self.waiting_for_task_timeout
        self.last_checking = time.time()
        self.waiting_for_task = self.task_server.request_task()

    def __request_resource(self, task_id, resource_header, return_address, return_port, key_id, task_owner):
        self.waiting_ttl = self.waiting_for_task_timeout
        self.last_checking = time.time()
        self.waiting_for_task = 1
        self.waiting_for_task = self.task_server.request_resource(task_id, resource_header, return_address, return_port,
                                                                  key_id,
                                                                  task_owner)

    def __compute_task(self, subtask_id, docker_images,
                       src_code, extra_data, short_desc, task_timeout):
        task_id = self.assigned_subtasks[subtask_id].task_id
        self.dir_manager.clear_temporary(task_id)
        working_dir = self.assigned_subtasks[subtask_id].working_directory
        resource_dir = self.resource_manager.get_resource_dir(task_id)
        temp_dir = self.resource_manager.get_temporary_dir(task_id)
        if docker_images:
            tt = DockerTaskThread(self, subtask_id, docker_images, working_dir,
                                  src_code, extra_data, short_desc,
                                  resource_dir, temp_dir, task_timeout)
        else:
            tt = PyTaskThread(self, subtask_id, working_dir, src_code,
                              extra_data, short_desc, resource_dir, temp_dir,
                              task_timeout)
        tt.setDaemon(True)
        self.current_computations.append(tt)
        tt.start()

    def quit(self):
        for t in self.current_computations:
            t.end_comp()


class AssignedSubTask(object):
    def __init__(self, src_code, extra_data, short_desc, owner_address, owner_port):
        self.src_code = src_code
        self.extra_data = extra_data
        self.short_desc = short_desc
        self.owner_address = owner_address
        self.owner_port = owner_port


class PyTaskThread(TaskThread):
    def __init__(self, task_computer, subtask_id, working_directory, src_code, extra_data, short_desc, res_path,
                 tmp_path, timeout):
        super(PyTaskThread, self).__init__(task_computer, subtask_id, working_directory, src_code, extra_data,
                                           short_desc, res_path, tmp_path, timeout)
        self.vm = PythonProcVM()


class PyTestTaskThread(PyTaskThread):
    def __init__(self, task_computer, subtask_id, working_directory, src_code, extra_data, short_desc, res_path,
                 tmp_path, timeout):
        super(PyTestTaskThread, self).__init__(task_computer, subtask_id, working_directory, src_code, extra_data,
                                               short_desc, res_path, tmp_path, timeout)
        self.vm = PythonTestVM()


<|MERGE_RESOLUTION|>--- conflicted
+++ resolved
@@ -1,265 +1,257 @@
-import logging
-import time
-from threading import Lock
-# sys.path.append('../manager')
-
-from golem.vm.vm import PythonProcVM, PythonTestVM
-from golem.manager.nodestatesnapshot import TaskChunkStateSnapshot
-from golem.resource.resourcesmanager import ResourcesManager
-from golem.resource.dirmanager import DirManager
-from golem.task.taskthread import TaskThread
-from golem.docker.task_thread import DockerTaskThread
-
-
-logger = logging.getLogger(__name__)
-
-
-class TaskComputer(object):
-    """ TaskComputer is responsible for task computations that take place in Golem application. Tasks are started
-    in separate threads.
-    """
-    def __init__(self, node_name, task_server):
-        """ Create new task computer instance
-        :param node_name:
-        :param task_server:
-        :return:
-        """
-        self.node_name = node_name
-        self.task_server = task_server
-        self.waiting_for_task = None
-        self.counting_task = False
-        self.current_computations = []
-        self.lock = Lock()
-        self.last_task_request = time.time()
-        self.task_request_frequency = task_server.config_desc.task_request_interval
-        self.use_waiting_ttl = task_server.config_desc.use_waiting_for_task_timeout
-        self.waiting_for_task_timeout = task_server.config_desc.waiting_for_task_timeout
-        self.waiting_ttl = 0
-        self.last_checking = time.time()
-        self.dir_manager = DirManager(task_server.get_task_computer_root(), self.node_name)
-
-        self.resource_manager = ResourcesManager(self.dir_manager, self)
-
-        self.assigned_subtasks = {}
-        self.task_to_subtask_mapping = {}
-        self.max_assigned_tasks = 1
-
-        self.delta = None
-        self.task_timeout = None
-        self.last_task_timeout_checking = None
-
-    def task_given(self, ctd, subtask_timeout):
-        if ctd.subtask_id not in self.assigned_subtasks:
-            self.assigned_subtasks[ctd.subtask_id] = ctd
-            self.assigned_subtasks[ctd.subtask_id].timeout = subtask_timeout
-            self.task_to_subtask_mapping[ctd.task_id] = ctd.subtask_id
-            self.__request_resource(ctd.task_id, self.resource_manager.get_resource_header(ctd.task_id),
-                                    ctd.return_address, ctd.return_port, ctd.key_id, ctd.task_owner)
-            return True
-        else:
-            return False
-
-    def resource_given(self, task_id):
-        if task_id in self.task_to_subtask_mapping:
-            subtask_id = self.task_to_subtask_mapping[task_id]
-            if subtask_id in self.assigned_subtasks:
-                self.waiting_ttl = 0
-                self.counting_task = True
-                subtask = self.assigned_subtasks[subtask_id]
-                self.__compute_task(subtask_id, subtask.docker_images,
-                                    subtask.src_code, subtask.extra_data,
-                                    subtask.short_description, subtask.timeout)
-                self.waiting_for_task = None
-                return True
-            else:
-                return False
-
-    def task_resource_collected(self, task_id, unpack_delta=True):
-        if task_id in self.task_to_subtask_mapping:
-            subtask_id = self.task_to_subtask_mapping[task_id]
-            if subtask_id in self.assigned_subtasks:
-                self.waiting_ttl = 0
-                self.counting_task = True
-                subtask = self.assigned_subtasks[subtask_id]
-                self.task_timeout = subtask.timeout
-                self.last_task_timeout_checking = time.time()
-<<<<<<< HEAD
-                self.task_server.unpack_delta(self.dir_manager.get_task_resource_dir(task_id), self.delta, task_id)
-                self.__compute_task(subtask_id, subtask.docker_images,
-                                    subtask.src_code, subtask.extra_data,
-                                    subtask.short_description, subtask.timeout)
-=======
-
-                if unpack_delta:
-                    self.task_server.unpack_delta(self.dir_manager.get_task_resource_dir(task_id), self.delta, task_id)
-                else:
-                    self.task_server.client.resource_server.resource_manager
-
-                self.__compute_task(subtask_id, self.assigned_subtasks[subtask_id].src_code,
-                                    self.assigned_subtasks[subtask_id].extra_data,
-                                    self.assigned_subtasks[subtask_id].short_description,
-                                    self.assigned_subtasks[subtask_id].timeout)
->>>>>>> 1218e085
-                self.waiting_for_task = None
-                self.delta = None
-                return True
-            else:
-                return False
-
-    def wait_for_resources(self, task_id, delta):
-        if task_id in self.task_to_subtask_mapping:
-            subtask_id = self.task_to_subtask_mapping[task_id]
-            if subtask_id in self.assigned_subtasks:
-                self.delta = delta
-
-    def task_request_rejected(self, task_id, reason):
-        self.waiting_for_task = None
-        logger.warning("Task {} request rejected: {}".format(task_id, reason))
-
-    def resource_request_rejected(self, subtask_id, reason):
-        self.waiting_for_task = None
-        self.waiting_ttl = 0
-        logger.warning("Task {} resource request rejected: {}".format(subtask_id, reason))
-        del self.assigned_subtasks[subtask_id]
-
-    def task_computed(self, task_thread):
-        with self.lock:
-            self.counting_task = False
-            if task_thread.end_time is None:
-                task_thread.end_time = time.time()
-
-            time_ = task_thread.end_time - task_thread.start_time
-            if task_thread in self.current_computations:
-                self.current_computations.remove(task_thread)
-
-            subtask_id = task_thread.subtask_id
-
-            subtask = self.assigned_subtasks.get(subtask_id)
-            if subtask:
-                del self.assigned_subtasks[subtask_id]
-            else:
-                logger.error("No subtask with id {}".format(subtask_id))
-                return
-
-            if task_thread.error or task_thread.error_msg:
-                self.task_server.send_task_failed(subtask_id, subtask.task_id, task_thread.error_msg,
-                                                  subtask.return_address, subtask.return_port, subtask.key_id,
-                                                  subtask.task_owner, self.node_name)
-            elif task_thread.result and 'data' in task_thread.result and 'result_type' in task_thread.result:
-                logger.info("Task {} computed".format(subtask_id))
-                self.task_server.send_results(subtask_id, subtask.task_id, task_thread.result, time_, subtask.return_address,
-                                              subtask.return_port, subtask.key_id, subtask.task_owner, self.node_name)
-            else:
-                self.task_server.send_task_failed(subtask_id, subtask.task_id, "Wrong result format",
-                                                  subtask.return_address, subtask.return_port, subtask.key_id,
-                                                  subtask.task_owner, self.node_name)
-
-    def run(self):
-
-        if self.counting_task:
-            for task_thread in self.current_computations:
-                task_thread.check_timeout()
-            return
-
-        if self.waiting_for_task == 0 or self.waiting_for_task is None:
-            if time.time() - self.last_task_request > self.task_request_frequency:
-                if len(self.current_computations) == 0:
-                    self.last_task_request = time.time()
-                    self.__request_task()
-        elif self.use_waiting_ttl:
-            time_ = time.time()
-            self.waiting_ttl -= time_ - self.last_checking
-            self.last_checking = time_
-            if self.waiting_ttl < 0:
-                self.waiting_for_task = None
-                self.waiting_ttl = 0
-
-    def get_progresses(self):
-        ret = {}
-        for c in self.current_computations:
-            tcss = TaskChunkStateSnapshot(c.get_subtask_id(), 0.0, 0.0, c.get_progress(),
-                                          c.get_task_short_desc())  # FIXME: cpu power and estimated time left
-            ret[c.subtask_id] = tcss
-
-        return ret
-
-    def change_config(self):
-        self.dir_manager = DirManager(self.task_server.get_task_computer_root(), self.node_name)
-        self.resource_manager = ResourcesManager(self.dir_manager, self)
-        self.task_request_frequency = self.task_server.config_desc.task_request_interval
-        self.use_waiting_ttl = self.task_server.config_desc.use_waiting_for_task_timeout
-        self.waiting_for_task_timeout = self.task_server.config_desc.waiting_for_task_timeout
-
-    def session_timeout(self):
-        if self.counting_task:
-            return
-        else:
-            self.waiting_for_task = None
-            self.waiting_ttl = 0
-
-    def increase_request_trust(self, subtask_id):
-        with self.lock:
-            self.increase_trust_val = True
-
-    def __request_task(self):
-        self.waiting_ttl = self.waiting_for_task_timeout
-        self.last_checking = time.time()
-        self.waiting_for_task = self.task_server.request_task()
-
-    def __request_resource(self, task_id, resource_header, return_address, return_port, key_id, task_owner):
-        self.waiting_ttl = self.waiting_for_task_timeout
-        self.last_checking = time.time()
-        self.waiting_for_task = 1
-        self.waiting_for_task = self.task_server.request_resource(task_id, resource_header, return_address, return_port,
-                                                                  key_id,
-                                                                  task_owner)
-
-    def __compute_task(self, subtask_id, docker_images,
-                       src_code, extra_data, short_desc, task_timeout):
-        task_id = self.assigned_subtasks[subtask_id].task_id
-        self.dir_manager.clear_temporary(task_id)
-        working_dir = self.assigned_subtasks[subtask_id].working_directory
-        resource_dir = self.resource_manager.get_resource_dir(task_id)
-        temp_dir = self.resource_manager.get_temporary_dir(task_id)
-        if docker_images:
-            tt = DockerTaskThread(self, subtask_id, docker_images, working_dir,
-                                  src_code, extra_data, short_desc,
-                                  resource_dir, temp_dir, task_timeout)
-        else:
-            tt = PyTaskThread(self, subtask_id, working_dir, src_code,
-                              extra_data, short_desc, resource_dir, temp_dir,
-                              task_timeout)
-        tt.setDaemon(True)
-        self.current_computations.append(tt)
-        tt.start()
-
-    def quit(self):
-        for t in self.current_computations:
-            t.end_comp()
-
-
-class AssignedSubTask(object):
-    def __init__(self, src_code, extra_data, short_desc, owner_address, owner_port):
-        self.src_code = src_code
-        self.extra_data = extra_data
-        self.short_desc = short_desc
-        self.owner_address = owner_address
-        self.owner_port = owner_port
-
-
-class PyTaskThread(TaskThread):
-    def __init__(self, task_computer, subtask_id, working_directory, src_code, extra_data, short_desc, res_path,
-                 tmp_path, timeout):
-        super(PyTaskThread, self).__init__(task_computer, subtask_id, working_directory, src_code, extra_data,
-                                           short_desc, res_path, tmp_path, timeout)
-        self.vm = PythonProcVM()
-
-
-class PyTestTaskThread(PyTaskThread):
-    def __init__(self, task_computer, subtask_id, working_directory, src_code, extra_data, short_desc, res_path,
-                 tmp_path, timeout):
-        super(PyTestTaskThread, self).__init__(task_computer, subtask_id, working_directory, src_code, extra_data,
-                                               short_desc, res_path, tmp_path, timeout)
-        self.vm = PythonTestVM()
-
-
+import logging
+import time
+from threading import Lock
+# sys.path.append('../manager')
+
+from golem.vm.vm import PythonProcVM, PythonTestVM
+from golem.manager.nodestatesnapshot import TaskChunkStateSnapshot
+from golem.resource.resourcesmanager import ResourcesManager
+from golem.resource.dirmanager import DirManager
+from golem.task.taskthread import TaskThread
+from golem.docker.task_thread import DockerTaskThread
+
+
+logger = logging.getLogger(__name__)
+
+
+class TaskComputer(object):
+    """ TaskComputer is responsible for task computations that take place in Golem application. Tasks are started
+    in separate threads.
+    """
+    def __init__(self, node_name, task_server):
+        """ Create new task computer instance
+        :param node_name:
+        :param task_server:
+        :return:
+        """
+        self.node_name = node_name
+        self.task_server = task_server
+        self.waiting_for_task = None
+        self.counting_task = False
+        self.current_computations = []
+        self.lock = Lock()
+        self.last_task_request = time.time()
+        self.task_request_frequency = task_server.config_desc.task_request_interval
+        self.use_waiting_ttl = task_server.config_desc.use_waiting_for_task_timeout
+        self.waiting_for_task_timeout = task_server.config_desc.waiting_for_task_timeout
+        self.waiting_ttl = 0
+        self.last_checking = time.time()
+        self.dir_manager = DirManager(task_server.get_task_computer_root(), self.node_name)
+
+        self.resource_manager = ResourcesManager(self.dir_manager, self)
+
+        self.assigned_subtasks = {}
+        self.task_to_subtask_mapping = {}
+        self.max_assigned_tasks = 1
+
+        self.delta = None
+        self.task_timeout = None
+        self.last_task_timeout_checking = None
+
+    def task_given(self, ctd, subtask_timeout):
+        if ctd.subtask_id not in self.assigned_subtasks:
+            self.assigned_subtasks[ctd.subtask_id] = ctd
+            self.assigned_subtasks[ctd.subtask_id].timeout = subtask_timeout
+            self.task_to_subtask_mapping[ctd.task_id] = ctd.subtask_id
+            self.__request_resource(ctd.task_id, self.resource_manager.get_resource_header(ctd.task_id),
+                                    ctd.return_address, ctd.return_port, ctd.key_id, ctd.task_owner)
+            return True
+        else:
+            return False
+
+    def resource_given(self, task_id):
+        if task_id in self.task_to_subtask_mapping:
+            subtask_id = self.task_to_subtask_mapping[task_id]
+            if subtask_id in self.assigned_subtasks:
+                self.waiting_ttl = 0
+                self.counting_task = True
+                subtask = self.assigned_subtasks[subtask_id]
+                self.__compute_task(subtask_id, subtask.docker_images,
+                                    subtask.src_code, subtask.extra_data,
+                                    subtask.short_description, subtask.timeout)
+                self.waiting_for_task = None
+                return True
+            else:
+                return False
+
+    def task_resource_collected(self, task_id, unpack_delta=True):
+        if task_id in self.task_to_subtask_mapping:
+            subtask_id = self.task_to_subtask_mapping[task_id]
+            if subtask_id in self.assigned_subtasks:
+                self.waiting_ttl = 0
+                self.counting_task = True
+                subtask = self.assigned_subtasks[subtask_id]
+                self.task_timeout = subtask.timeout
+                self.last_task_timeout_checking = time.time()
+                if unpack_delta:
+                    self.task_server.unpack_delta(self.dir_manager.get_task_resource_dir(task_id), self.delta, task_id)
+
+                self.__compute_task(subtask_id, self.assigned_subtasks[subtask_id].docker_images,
+                                    self.assigned_subtasks[subtask_id].src_code,
+                                    self.assigned_subtasks[subtask_id].extra_data,
+                                    self.assigned_subtasks[subtask_id].short_description,
+                                    self.assigned_subtasks[subtask_id].timeout)
+
+                self.waiting_for_task = None
+                self.delta = None
+                return True
+            else:
+                return False
+
+    def wait_for_resources(self, task_id, delta):
+        if task_id in self.task_to_subtask_mapping:
+            subtask_id = self.task_to_subtask_mapping[task_id]
+            if subtask_id in self.assigned_subtasks:
+                self.delta = delta
+
+    def task_request_rejected(self, task_id, reason):
+        self.waiting_for_task = None
+        logger.warning("Task {} request rejected: {}".format(task_id, reason))
+
+    def resource_request_rejected(self, subtask_id, reason):
+        self.waiting_for_task = None
+        self.waiting_ttl = 0
+        logger.warning("Task {} resource request rejected: {}".format(subtask_id, reason))
+        del self.assigned_subtasks[subtask_id]
+
+    def task_computed(self, task_thread):
+        with self.lock:
+            self.counting_task = False
+            if task_thread.end_time is None:
+                task_thread.end_time = time.time()
+
+            time_ = task_thread.end_time - task_thread.start_time
+            if task_thread in self.current_computations:
+                self.current_computations.remove(task_thread)
+
+            subtask_id = task_thread.subtask_id
+
+            subtask = self.assigned_subtasks.get(subtask_id)
+            if subtask:
+                del self.assigned_subtasks[subtask_id]
+            else:
+                logger.error("No subtask with id {}".format(subtask_id))
+                return
+
+            if task_thread.error or task_thread.error_msg:
+                self.task_server.send_task_failed(subtask_id, subtask.task_id, task_thread.error_msg,
+                                                  subtask.return_address, subtask.return_port, subtask.key_id,
+                                                  subtask.task_owner, self.node_name)
+            elif task_thread.result and 'data' in task_thread.result and 'result_type' in task_thread.result:
+                logger.info("Task {} computed".format(subtask_id))
+                self.task_server.send_results(subtask_id, subtask.task_id, task_thread.result, time_, subtask.return_address,
+                                              subtask.return_port, subtask.key_id, subtask.task_owner, self.node_name)
+            else:
+                self.task_server.send_task_failed(subtask_id, subtask.task_id, "Wrong result format",
+                                                  subtask.return_address, subtask.return_port, subtask.key_id,
+                                                  subtask.task_owner, self.node_name)
+
+    def run(self):
+
+        if self.counting_task:
+            for task_thread in self.current_computations:
+                task_thread.check_timeout()
+            return
+
+        if self.waiting_for_task == 0 or self.waiting_for_task is None:
+            if time.time() - self.last_task_request > self.task_request_frequency:
+                if len(self.current_computations) == 0:
+                    self.last_task_request = time.time()
+                    self.__request_task()
+        elif self.use_waiting_ttl:
+            time_ = time.time()
+            self.waiting_ttl -= time_ - self.last_checking
+            self.last_checking = time_
+            if self.waiting_ttl < 0:
+                self.waiting_for_task = None
+                self.waiting_ttl = 0
+
+    def get_progresses(self):
+        ret = {}
+        for c in self.current_computations:
+            tcss = TaskChunkStateSnapshot(c.get_subtask_id(), 0.0, 0.0, c.get_progress(),
+                                          c.get_task_short_desc())  # FIXME: cpu power and estimated time left
+            ret[c.subtask_id] = tcss
+
+        return ret
+
+    def change_config(self):
+        self.dir_manager = DirManager(self.task_server.get_task_computer_root(), self.node_name)
+        self.resource_manager = ResourcesManager(self.dir_manager, self)
+        self.task_request_frequency = self.task_server.config_desc.task_request_interval
+        self.use_waiting_ttl = self.task_server.config_desc.use_waiting_for_task_timeout
+        self.waiting_for_task_timeout = self.task_server.config_desc.waiting_for_task_timeout
+
+    def session_timeout(self):
+        if self.counting_task:
+            return
+        else:
+            self.waiting_for_task = None
+            self.waiting_ttl = 0
+
+    def increase_request_trust(self, subtask_id):
+        with self.lock:
+            self.increase_trust_val = True
+
+    def __request_task(self):
+        self.waiting_ttl = self.waiting_for_task_timeout
+        self.last_checking = time.time()
+        self.waiting_for_task = self.task_server.request_task()
+
+    def __request_resource(self, task_id, resource_header, return_address, return_port, key_id, task_owner):
+        self.waiting_ttl = self.waiting_for_task_timeout
+        self.last_checking = time.time()
+        self.waiting_for_task = 1
+        self.waiting_for_task = self.task_server.request_resource(task_id, resource_header, return_address, return_port,
+                                                                  key_id,
+                                                                  task_owner)
+
+    def __compute_task(self, subtask_id, docker_images,
+                       src_code, extra_data, short_desc, task_timeout):
+        task_id = self.assigned_subtasks[subtask_id].task_id
+        self.dir_manager.clear_temporary(task_id)
+        working_dir = self.assigned_subtasks[subtask_id].working_directory
+        resource_dir = self.resource_manager.get_resource_dir(task_id)
+        temp_dir = self.resource_manager.get_temporary_dir(task_id)
+        if docker_images:
+            tt = DockerTaskThread(self, subtask_id, docker_images, working_dir,
+                                  src_code, extra_data, short_desc,
+                                  resource_dir, temp_dir, task_timeout)
+        else:
+            tt = PyTaskThread(self, subtask_id, working_dir, src_code,
+                              extra_data, short_desc, resource_dir, temp_dir,
+                              task_timeout)
+        tt.setDaemon(True)
+        self.current_computations.append(tt)
+        tt.start()
+
+    def quit(self):
+        for t in self.current_computations:
+            t.end_comp()
+
+
+class AssignedSubTask(object):
+    def __init__(self, src_code, extra_data, short_desc, owner_address, owner_port):
+        self.src_code = src_code
+        self.extra_data = extra_data
+        self.short_desc = short_desc
+        self.owner_address = owner_address
+        self.owner_port = owner_port
+
+
+class PyTaskThread(TaskThread):
+    def __init__(self, task_computer, subtask_id, working_directory, src_code, extra_data, short_desc, res_path,
+                 tmp_path, timeout):
+        super(PyTaskThread, self).__init__(task_computer, subtask_id, working_directory, src_code, extra_data,
+                                           short_desc, res_path, tmp_path, timeout)
+        self.vm = PythonProcVM()
+
+
+class PyTestTaskThread(PyTaskThread):
+    def __init__(self, task_computer, subtask_id, working_directory, src_code, extra_data, short_desc, res_path,
+                 tmp_path, timeout):
+        super(PyTestTaskThread, self).__init__(task_computer, subtask_id, working_directory, src_code, extra_data,
+                                               short_desc, res_path, tmp_path, timeout)
+        self.vm = PythonTestVM()
+
+
import logging
import math
import pickle
import random
import time

from typing import Optional
import typing
from semantic_version import Version

from golem.core.common import HandleKeyError, get_timestamp_utc
from golem.core.variables import APP_VERSION
from golem.environments.environment import SupportStatus, UnsupportReason
from .taskbase import TaskHeader, ComputeTaskDef

logger = logging.getLogger('golem.task.taskkeeper')


def compute_subtask_value(price, computation_time):
    value = int(math.ceil(price * computation_time / 3600))
    return value


<<<<<<< HEAD
class CompTaskInfo(object):
    def __init__(self, header: TaskHeader, price: int):
=======
class CompTaskInfo:
    def __init__(self, header, price):
>>>>>>> 56a7944f
        self.header = header
        self.price = price
        self.requests = 1
        self.subtasks = {}

    def __repr__(self):
        return "<CompTaskInfo(%r, %r) reqs: %r>" % (
            self.header,
            self.price,
            self.requests
        )


class CompSubtaskInfo:
    def __init__(self, subtask_id):
        self.subtask_id = subtask_id


def log_key_error(*args, **_):
    if isinstance(args[1], ComputeTaskDef):
        task_id = args[1].task_id
    else:
        task_id = args[1]
    logger.warning("This is not my task {}".format(task_id))
    return None


class CompTaskKeeper:
    """Keeps information about subtasks that should be computed by this node.
    """

    handle_key_error = HandleKeyError(log_key_error)

    def __init__(self, tasks_path, persist=True):
        """ Create new instance of compuatational task's definition's keeper

        tasks_path: pathlib.Path to tasks directory
        """
        # information about tasks that this node wants to compute
        self.active_tasks = {}  # type: typing.Dict[str, CompTaskInfo]
        self.subtask_to_task = {}  # maps subtasks id to tasks id
        self.dump_path = tasks_path / "comp_task_keeper.pickle"
        self.persist = persist
        self.restore()

    def dump(self):
        if not self.persist:
            return
        logger.debug('COMPTASK DUMP: %s', self.dump_path)
        with self.dump_path.open('wb') as f:
            dump_data = self.active_tasks, self.subtask_to_task
            from pprint import pformat
            for task in list(self.active_tasks.values()):
                logger.debug('dump_data: %s', pformat(task))
            pickle.dump(dump_data, f)

    def restore(self):
        if not self.persist:
            return
        logger.debug('COMPTASK RESTORE: %s', self.dump_path)
        if not self.dump_path.exists():
            logger.debug('No previous comptask dump found.')
            return
        with self.dump_path.open('rb') as f:
            try:
                active_tasks, subtask_to_task = pickle.load(f)
            except (pickle.UnpicklingError, EOFError):
                logger.exception(
                    'Problem restoring dumpfile: %s',
                    self.dump_path
                )
                return
        self.active_tasks.update(active_tasks)
        self.subtask_to_task.update(subtask_to_task)

    def add_request(self, theader: TaskHeader, price: int):
        logger.debug('CT.add_request()')
        if not isinstance(price, int):
            raise TypeError(
                "Incorrect 'price' type: {}."
                " Should be int or long".format(type(price))
            )
        if price < 0:
            raise ValueError("Price should be greater or equal zero")
        task_id = theader.task_id
        if task_id in self.active_tasks:
            self.active_tasks[task_id].requests += 1
        else:
            self.active_tasks[task_id] = CompTaskInfo(theader, price)
        self.dump()

    @handle_key_error
    def get_subtask_ttl(self, task_id):
        return self.active_tasks[task_id].header.subtask_timeout

    @handle_key_error
    def get_task_env(self, task_id):
        return self.active_tasks[task_id].header.environment

    @handle_key_error
    def receive_subtask(self, comp_task_def):
        logger.debug('CT.receive_subtask()')
        task = self.active_tasks[comp_task_def.task_id]
        if not task.requests > 0:
            return
        if comp_task_def.subtask_id in task.subtasks:
            return
        task.requests -= 1
        task.subtasks[comp_task_def.subtask_id] = comp_task_def
        self.subtask_to_task[comp_task_def.subtask_id] = comp_task_def.task_id
        self.dump()
        return True

    def get_task_id_for_subtask(self, subtask_id):
        return self.subtask_to_task.get(subtask_id)

    @handle_key_error
    def get_node_for_task_id(self, task_id):
        return self.active_tasks[task_id].header.task_owner_key_id

    @handle_key_error
    def get_value(self, task_id, computing_time):
        price = self.active_tasks[task_id].price

        if not isinstance(price, int):
            raise TypeError(
                "Incorrect 'price' type: {}."
                " Should be int or long".format(type(price))
            )
        return compute_subtask_value(price, computing_time)

    @handle_key_error
    def request_failure(self, task_id):
        logger.debug('CT.request_failure(%r)', task_id)
        self.active_tasks[task_id].requests -= 1
        self.dump()


class TaskHeaderKeeper:
    """Keeps information about tasks living in Golem Network. Node may
       choose one of those task to compute or will pass information
       to other nodes.
       Provider uses Taskkeeper to find tasks for itself
    """

    def __init__(
            self,
            environments_manager,
            min_price=0.0,
            app_version=APP_VERSION,
            remove_task_timeout=180,
            verification_timeout=3600,
            max_tasks_per_requestor=10):
        # all computing tasks that this node knows about
        self.task_headers = {}
        # ids of tasks that this node may try to compute
        self.supported_tasks = []
        # results of tasks' support checks
        self.support_status = {}
        # tasks that were removed from network recently, so they won't
        # be added again to task_headers
        self.removed_tasks = {}
        # task ids by owner
        self.tasks_by_owner = {}

        self.min_price = min_price
        self.app_version = app_version
        self.verification_timeout = verification_timeout
        self.removed_task_timeout = remove_task_timeout
        self.environments_manager = environments_manager
        self.max_tasks_per_requestor = max_tasks_per_requestor

    def check_support(self, th_dict_repr) -> SupportStatus:
        """Checks if task described with given task header dict
           representation may be computed by this node. This node must
           support proper environment, be allowed to make computation
           cheaper than with max price declared in task and have proper
           application version.
        :param dict th_dict_repr: task header dictionary representation
        :return SupportStatus: ok() if this node may compute a task
        """
        supported = self.check_environment(th_dict_repr)
        supported = supported.join(self.check_price(th_dict_repr))
        supported = supported.join(self.check_version(th_dict_repr))
        if not supported.is_ok():
            logger.info("Unsupported task %s, reason: %r",
                        th_dict_repr.get("task_id"), supported.desc)
        return supported

    @staticmethod
    def is_correct(th_dict_repr):
        """Checks if task header dict representation has correctly
           defined parameters
         :param dict th_dict_repr: task header dictionary representation
         :return (bool, error): First element is True if task is properly
                                defined (the second element is then None).
         Otheriwse first element is False and the second is the string
         describing wrong element
        """
        if not isinstance(th_dict_repr['deadline'], (int, float)):
            return False, "Deadline is not a timestamp"
        if th_dict_repr['deadline'] < get_timestamp_utc():
            msg = "Deadline already passed \n " \
                  "task_id = %s \n " \
                  "node name = %s " % \
                  (th_dict_repr['task_id'],
                   th_dict_repr['task_owner']['node_name'])
            return False, msg
        if not isinstance(th_dict_repr['subtask_timeout'], int):
            msg = "Subtask timeout is not a number \n " \
                  "task_id = %s \n " \
                  "node name = %s " % \
                  (th_dict_repr['task_id'],
                   th_dict_repr['task_owner']['node_name'])
            return False, msg
        if th_dict_repr['subtask_timeout'] < 0:
            msg = "Subtask timeout is less than 0 \n " \
                  "task_id = %s \n " \
                  "node name = %s " % \
                  (th_dict_repr['task_id'],
                   th_dict_repr['task_owner']['node_name'])
            return False, msg
        return True, None

    def check_environment(self, th_dict_repr) -> SupportStatus:
        """Checks if this node supports environment necessary to compute task
           described with task header.
        :param dict th_dict_repr: task header dictionary representation
        :return SupportStatus: ok() if this node support environment for this
                               task, err() otherwise
        """
        env = th_dict_repr.get("environment")
        status = SupportStatus.ok()
        if not self.environments_manager.accept_tasks(env):
            status = SupportStatus.err(
                {UnsupportReason.ENVIRONMENT_NOT_ACCEPTING_TASKS: env})
        return self.environments_manager.get_support_status(env).join(status)

    def check_price(self, th_dict_repr) -> SupportStatus:
        """Check if this node offers prices that isn't greater than maximum
           price described in task header.
        :param dict th_dict_repr: task header dictionary representation
        :return SupportStatus: err() if price offered by this node is higher
                               than maximum price for this task,
                               ok() otherwise.
        """
        if "max_price" in th_dict_repr \
                and th_dict_repr["max_price"] >= self.min_price:
            return SupportStatus.ok()
        return SupportStatus.err(
            {UnsupportReason.MAX_PRICE: th_dict_repr.get("max_price")})

    def check_version(self, th_dict_repr) -> SupportStatus:
        """Check if this node has a version that isn't less than minimum
           version described in task header.
        :param dict th_dict_repr: task header dictionary representation
        :return SupportStatus: err() if node's version is lower than minimum
                               version for this task, False otherwise.
        """
        min_v = th_dict_repr.get("min_version")

        ok = False
        try:
            ok = self.check_version_compatibility(min_v)
        except ValueError:
            logger.error(
                "Wrong app version - app version %r, required version %r",
                self.app_version,
                min_v
            )
        if ok:
            return SupportStatus.ok()
        return SupportStatus.err({UnsupportReason.APP_VERSION: min_v})

    def check_version_compatibility(self, remote):
        """For local a1.b1.c1 and remote a2.b2.c2, check if "a1.b1" == "a2.b2"
           and c1 >= c2
        :param remote: remote version string
        :return: whether the local version is compatible with remote version
        """
        remote = Version(remote)
        local = Version(self.app_version, partial=True)
        local_patch = local.patch
        local.patch = None
        return local == remote and local_patch >= remote.patch

    def get_support_status(self, task_id) -> Optional[SupportStatus]:
        """Return SupportStatus stating if and why the task is supported or not.
        :param task_id: id of the task
        :return SupportStatus|None: the support status
                                    or None when task_id is unknown
        """
        return self.support_status.get(task_id)

    def get_all_tasks(self):
        """ Return all known tasks
        :return list: list of all known tasks
        """
        return list(self.task_headers.values())

    def change_config(self, config_desc):
        """Change config options, ie. minimal price that this node may offer
           for computation. If a minimal price didn't change it won't do
           anything. If it has changed it will try again to check which
           tasks are supported.
        :param ClientConfigDescriptor config_desc: new config descriptor
        """
        if config_desc.min_price == self.min_price:
            return
        self.min_price = config_desc.min_price
        self.supported_tasks = []
        for id_, th in self.task_headers.items():
            supported = self.check_support(th.__dict__)
            self.support_status[id_] = supported
            if supported:
                self.supported_tasks.append(id_)

    def add_task_header(self, th_dict_repr):
        """This function will try to add to or update a task header
           in a list of known headers. The header will be added / updated
           only if it hasn't been removed recently. If it's new and supported
           its id will be put in supported task list.
        :param dict th_dict_repr: task dictionary representation
        :return bool: True if task header was well formatted and
                      no error occurs, False otherwise
        """
        try:
            id_ = th_dict_repr["task_id"]
            update = id_ in list(self.task_headers.keys())

            self.check_correct(th_dict_repr)

            if id_ in list(self.removed_tasks.keys()):  # recent
                logger.info("Received a task which has been already "
                            "cancelled/removed/timeout/banned/etc "
                            "Task id %s .", id_)
                return True

            th = TaskHeader.from_dict(th_dict_repr)
            self.task_headers[id_] = th

            self._get_tasks_by_owner_set(th.task_owner_key_id).add(id_)

            self.update_supported_set(th_dict_repr, update)

            self.check_max_tasks_per_owner(th.task_owner_key_id)

            return True
        except (KeyError, TypeError) as err:
            logger.warning("Wrong task header received: {}".format(err))
            return False

    def update_supported_set(self, th_dict_repr, update_header):
        id_ = th_dict_repr["task_id"]

        support = self.check_support(th_dict_repr)
        self.support_status[id_] = support

        if update_header:
            if not support and id_ in self.supported_tasks:
                self.supported_tasks.remove(id_)
        elif support:
            logger.info(
                "Adding task %r support=%r",
                id_,
                support
            )
            self.supported_tasks.append(id_)

    def check_correct(self, th_dict_repr):
        is_correct, err = self.is_correct(th_dict_repr)
        if not is_correct:
            raise TypeError(err)

    def _get_tasks_by_owner_set(self, owner_key_id):
        if owner_key_id not in self.tasks_by_owner:
            self.tasks_by_owner[owner_key_id] = set()

        return self.tasks_by_owner[owner_key_id]

    def check_max_tasks_per_owner(self, owner_key_id):
        owner_task_set = self._get_tasks_by_owner_set(owner_key_id)

        if len(owner_task_set) <= self.max_tasks_per_requestor:
            return

        by_age = sorted(owner_task_set,
                        key=lambda tid: self.task_headers[tid].last_checking)

        # leave alone the first (oldest) max_tasks_per_requestor
        # headers, remove the rest
        to_remove = by_age[self.max_tasks_per_requestor:]

        logger.warning("Too many tasks from %s, dropping %d tasks",
                       owner_key_id, len(to_remove))

        for tid in to_remove:
            self.remove_task_header(tid)

    def remove_task_header(self, task_id):
        """ Removes task with given id from a list of known task headers.
        """
        if task_id in self.task_headers:
            owner_key_id = self.task_headers[task_id].task_owner_key_id
            del self.task_headers[task_id]
            if owner_key_id in self.tasks_by_owner:
                self.tasks_by_owner[owner_key_id].discard(task_id)
        if task_id in self.supported_tasks:
            self.supported_tasks.remove(task_id)
        if task_id in self.support_status:
            del self.support_status[task_id]
        self.removed_tasks[task_id] = time.time()

    def get_task(self) -> TaskHeader:
        """ Returns random task from supported tasks that may be computed
        :return TaskHeader|None: returns either None if there are no tasks
                                 that this node may want to compute
        """
        if self.supported_tasks:
            tn = random.randrange(0, len(self.supported_tasks))
            task_id = self.supported_tasks[tn]
            return self.task_headers[task_id]

    def remove_old_tasks(self):
        for t in list(self.task_headers.values()):
            cur_time = get_timestamp_utc()
            if cur_time > t.deadline:
                logger.warning("Task {} dies".format(t.task_id))
                self.remove_task_header(t.task_id)

        for task_id, remove_time in list(self.removed_tasks.items()):
            cur_time = time.time()
            if cur_time - remove_time > self.removed_task_timeout:
                del self.removed_tasks[task_id]

    def request_failure(self, task_id):
        self.remove_task_header(task_id)<|MERGE_RESOLUTION|>--- conflicted
+++ resolved
@@ -21,13 +21,8 @@
     return value
 
 
-<<<<<<< HEAD
-class CompTaskInfo(object):
+class CompTaskInfo:
     def __init__(self, header: TaskHeader, price: int):
-=======
-class CompTaskInfo:
-    def __init__(self, header, price):
->>>>>>> 56a7944f
         self.header = header
         self.price = price
         self.requests = 1
